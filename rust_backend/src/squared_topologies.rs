--- conflicted
+++ resolved
@@ -2086,20 +2086,10 @@
                 .settings
                 .cross_section
                 .inherit_deformation_for_uv_counterterm
+                || !can_inherit_momenta
                 || diag_set_index == 0
             {
-<<<<<<< HEAD
                 cache.scalar_products.clear();
-=======
-                if !self
-                    .settings
-                    .cross_section
-                    .inherit_deformation_for_uv_counterterm
-                    || !can_inherit_momenta
-                    || diag_set_index == 0
-                {
-                    cache.scalar_products.clear();
->>>>>>> b0d8cc3e
 
                 for (i1, e1) in external_momenta[..self.n_incoming_momenta]
                     .iter()
@@ -2129,70 +2119,6 @@
                             .scalar_products
                             .extend_from_slice(&[d.re, d.im, ds.re, ds.im]);
                     }
-<<<<<<< HEAD
-=======
-
-                    let mut res = if let Some(call_signature) = &self.form_integrand.call_signature
-                    {
-                        let mut res = Complex::default();
-
-                        let (d, c) = (
-                            call_signature.id,
-                            if self.settings.cross_section.sum_diagram_sets {
-                                1000 + cut_index
-                            } else {
-                                diagram_set.id
-                            },
-                        );
-
-                        for &(diag, conf) in [(d, c)].iter().chain(&call_signature.extra_calls) {
-                            let res_bare = match self.settings.cross_section.integrand_type {
-                                IntegrandType::LTD => T::get_integrand_ltd(
-                                    form_integrand.as_mut().unwrap(),
-                                    &cache.scalar_products,
-                                    &params,
-                                    diag,
-                                    conf,
-                                ),
-                                IntegrandType::PF => T::get_integrand_pf(
-                                    form_integrand.as_mut().unwrap(),
-                                    &cache.scalar_products,
-                                    &params,
-                                    diag,
-                                    conf,
-                                ),
-                            };
-
-                            res += Complex::new(
-                                Into::<T>::into(res_bare.re),
-                                Into::<T>::into(res_bare.im),
-                            );
-                        }
-                        res
-                    } else {
-                        panic!(
-                        "No call signature for FORM integrand, but FORM integrand mode is enabled"
-                    );
-                    };
-
-                    if let Some(em) = event_manager {
-                        if let Some(s) = em.integrand_evaluation_timing_start.take() {
-                            em.integrand_evaluation_timing +=
-                                Instant::now().duration_since(s).as_nanos();
-                        }
-                    }
-
-                    mem::swap(&mut form_integrand, &mut self.form_integrand.form_integrand);
-
-                    res *= def_jacobian;
-
-                    if self.settings.general.debug >= 1 {
-                        println!("  | res diagram set {}: = {:e}", diagram_set.id, res);
-                    }
-
-                    diag_and_num_contributions += res;
-                    continue;
->>>>>>> b0d8cc3e
                 }
             }
 
@@ -2205,28 +2131,41 @@
             }
 
             let mut res = if let Some(call_signature) = &self.form_integrand.call_signature {
-                let res = match self.settings.cross_section.integrand_type {
-                    IntegrandType::LTD => T::get_integrand_ltd(
-                        form_integrand.as_mut().unwrap(),
-                        &cache.scalar_products,
-                        &params,
-                        call_signature.id,
-                        diagram_set.id,
-                    ),
-                    IntegrandType::PF => T::get_integrand_pf(
-                        form_integrand.as_mut().unwrap(),
-                        &cache.scalar_products,
-                        &params,
-                        call_signature.id,
-                        if self.settings.cross_section.sum_diagram_sets {
-                            1000 + cut_index
-                        } else {
-                            diagram_set.id
-                        },
-                    ),
-                };
-
-                Complex::new(Into::<T>::into(res.re), Into::<T>::into(res.im))
+                let mut res = Complex::default();
+
+                let (d, c) = (
+                    call_signature.id,
+                    if self.settings.cross_section.sum_diagram_sets {
+                        1000 + cut_index
+                    } else {
+                        diagram_set.id
+                    },
+                );
+
+                for &(diag, conf) in [(d, c)].iter().chain(&call_signature.extra_calls) {
+                    let res_bare = match self.settings.cross_section.integrand_type {
+                        IntegrandType::LTD => T::get_integrand_ltd(
+                            form_integrand.as_mut().unwrap(),
+                            &cache.scalar_products,
+                            &params,
+                            diag,
+                            conf,
+                        ),
+                        IntegrandType::PF => T::get_integrand_pf(
+                            form_integrand.as_mut().unwrap(),
+                            &cache.scalar_products,
+                            &params,
+                            diag,
+                            conf,
+                        ),
+                    };
+
+                    res += Complex::new(
+                        Into::<T>::into(res_bare.re),
+                        Into::<T>::into(res_bare.im),
+                    );
+                }
+                res
             } else {
                 panic!("No call signature for FORM integrand, but FORM integrand mode is enabled");
             };
