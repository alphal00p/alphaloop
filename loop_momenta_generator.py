--- conflicted
+++ resolved
@@ -103,19 +103,11 @@
         # dk / dr = -1 / ( 2 * ( r - 1/2. )**2 )
         jacobian = 1.
         for rv in random_variables:
-<<<<<<< HEAD
             jacobian *= ( (1. / rv**2) + (1 / ((rv -1.)**2)) )
 
         return [ vectors.LorentzVector([ ((1./(1.-rv)) - 1./rv) for rv in random_variables[i:i+4]])
                                                         for i in range(0, len(random_variables), 4) ], jacobian
 
-=======
-            jacobian *= 1. / (2. * (rv - 0.5)**2)
-
-        return [vectors.LorentzVector([1./(0.5*(rv - 1)) for rv in random_variables[i:i+4]])
-                for i in range(0, len(random_variables), 4)], jacobian
-
->>>>>>> 2e6324da
     def generate_loop_momenta(self, random_variables):
         """ From the random variables passed in argument, this returns the one-loop four-momentum in the form
          of a list of a single LorentzVector, together with the jacobian of the deformation and conformal map."""
@@ -130,15 +122,9 @@
 
         deformed_k_loops, defomation_jacobian = self.apply_deformation(k_loops)
 
-<<<<<<< HEAD
 #        misc.sprint("Returning k_deformed= \n    %s\nwith jacobian: %f"%(
 #            '\n    '.join('%s'%ki for ki in deformed_k_loops[0]),
 #            remapping_weight*defomation_jacobian))
-=======
-        print("Returning k_deformed= \n    %s\nwith jacobian: %f" % (
-            '\n    '.join('%s' % ki for ki in deformed_k_loops[0]),
-            remapping_weight*defomation_jacobian))
->>>>>>> 2e6324da
         return deformed_k_loops, remapping_weight*defomation_jacobian
 
     def apply_deformation(self, loop_momenta):
@@ -150,16 +136,8 @@
             return np.r_[self.deform_loop_momenta([vectors.LorentzVector(loop_momentum), ])[0]]
 
         local_point = list(loop_momenta[0])
-<<<<<<< HEAD
         jacobian, info = nd.Jacobian(wrapped_function, full_output=True)(local_point)
 
-=======
-        jacobian, info = nd.Jacobian(
-            wrapped_function, full_output=True)(local_point)
-        if np.max(info.error_estimate) > 1.e-3:
-            logger.warning("Large error of %f encountered in the numerical evaluation of the Jacobian for the inputs: %s" %
-                           (np.max(info.error_estimate), str(loop_momenta[0])))
->>>>>>> 2e6324da
         # And now compute the determinant
         jacobian_weight = abs(linalg.det(jacobian))
 
