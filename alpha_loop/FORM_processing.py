--- conflicted
+++ resolved
@@ -3586,31 +3586,202 @@
                         for i1 in range(n_tot):
                             for i2 in range(i1+1, n_tot):
                                 for i3 in range(i2+1, n_tot):
-                                    fill_lm_body += "\tout[{}] = I*levicivita(&moms[{}],&moms[{}],&moms[{}], energyselector);\n".format(out_idx, 4*i1, 4*i2, 4*i3)
+                                    fill_lm_body += "\tout[{}] = I*levicivita3e4(&moms[{}],&moms[{}],&moms[{}]);\n".format(out_idx, 4*i1, 4*i2, 4*i3)
                                     out_idx += 1
                                     for i4 in range(i3+1, n_tot):
-                                        fill_lm_body += "\tout[{}] = I*levicivita(&moms[{}],&moms[{}],&moms[{}], &moms[{}]);\n".format(out_idx, 4*i1, 4*i2, 4*i3, 4*i4)
+                                        fill_lm_body += "\tout[{}] = I*levicivita4(&moms[{}],&moms[{}],&moms[{}], &moms[{}]);\n".format(out_idx, 4*i1, 4*i2, 4*i3, 4*i4)
                                         out_idx += 1
 
 
                         integrand_main_code += \
 """
-<<<<<<< HEAD
+template<class T>
+static inline void fill_lm(T moms[], T out[]) {{
+{3}}}
 
 extern "C" {{
-void %(header)sevaluate_{0}_{1}(double lm[], complex<double> params[], int conf, double* out) {{
+void %(header)sevaluate_{0}_{1}(double moms[], complex<double> params[], int conf, double* out) {{
+   switch(conf) {{
+{2}
+    }}
+}}
+}}
+""".format(itype, i,
+        '\n'.join(
+            ['\t\tcase {0}: {{ {3}complex<double>{4} lm[{5}] = {{{3}complex<double>{4}(0)}}; fill_lm(({3}complex<double>{4}*)moms, lm); %(header)sevaluate_{1}_{2}_{0}(lm, params, ({3}complex<double>{4}*)out); }} return;'.format(
+                conf, itype, i, (is_dual + '<') if is_dual else '', '>' if is_dual else '', out_idx) for conf, is_dual in sorted(x for x in confs)] +
+            (['\t\tdefault: *out = 0.;']) # ['\t\tdefault: raise(SIGABRT);'] if not graph.is_zero else 
+        ),
+        fill_lm_body,
+        )
+
+
+                        integrand_f128_main_code += \
+"""
+
+template<class T>
+static inline void fill_lm(T moms[], T out[]) {{
+{3}
+}}
+
+extern "C" {{
+void %(header)sevaluate_{0}_{1}_f128(complex128 moms[], complex128 params[], int conf, complex128* out) {{
     switch(conf) {{
 {2}
     }}
 }}
-=======
+}}
+""".format(itype, i,
+        '\n'.join(
+            ['\t\tcase {0}: {{ {3}complex128{4} lm[{5}] = {{{3}complex128{4}(0)}}; fill_lm(({3}complex128{4}*)moms, lm); %(header)sevaluate_{1}_{2}_{0}_f128(lm, params, ({3}complex128{4}*)out); }} return;'.format(
+                conf, itype, i, (is_dual + '<') if is_dual else '', '>' if is_dual else '', out_idx) for conf, is_dual in sorted(x for x in confs)] +
+            (['\t\tdefault: *out = real128(0.q);'])
+        ),
+        fill_lm_body,
+        )
+
+
+
+                        integrand_mpfr_main_code = \
+"""
+#include "mpreal.h"
+#include "mpcomplex.h"
+
+using mpfr::mpreal;
+using mpfr::mpcomplex;
+
+""" + integrand_mpfr_main_code
+                        integrand_mpfr_main_code += \
+"""
+
+static inline void fill_lm(complex128 moms[], complex128* out) {{
+{3}
+}}
+
+extern "C" {{
+void %(header)sevaluate_{0}_{1}_mpfr(complex128 moms[], complex128 params[], int conf, int prec, complex128* out) {{
+   mpfr_set_default_prec((mpfr_prec_t)(ceil(prec * 3.3219280948873624)));
+   switch(conf) {{
+{2}
+    }}
+}}
+}}
+""".format(itype, i,
+        '\n'.join(
+            ['\t\tcase {0}:  {3}complex128{4} lm[{5}] = {{{3}complex128{4}(0)}}; fill_lm<{3}complex128{4}>(moms, lm); %(header)sevaluate_{1}_{2}_{0}({3}complex128{4}*)lm, params, ({3}complex128{4}*)out); return;'.format(
+                conf, itype, i, (is_dual + '<') if is_dual else '', '>' if is_dual else '', out_idx) for conf, is_dual in sorted(x for x in confs)] +
+            (['\t\tdefault: *out = real128(0.q);'])
+        ),
+        fill_lm_body,
+        )
+
+                        bar.update(timing='%d'%int((total_time/float(i_graph+1))*1000.0))
+                        bar.update(i_graph+1)
+
+                        writers.CPPWriter(pjoin(root_output_path, '%(header)sintegrand_{}_{}_f64.c'%header_map).format(itype, i)).write((integrand_main_code)%header_map)
+                        writers.CPPWriter(pjoin(root_output_path, '%(header)sintegrand_{}_{}_f128.c'%header_map).format(itype, i)).write((integrand_f128_main_code)%header_map)
+
+                        if FORM_processing_options["generate_arb_prec_output"]:
+                            writers.CPPWriter(pjoin(root_output_path, '%(header)sintegrand_{}_{}_mpfr.cpp'%header_map).format(itype, i)).write((integrand_mpfr_main_code)%header_map)
+
+        integrand_C_source_size = 0.
+        for fpath in glob_module.glob(pjoin(root_output_path,'*integrand*')):
+            integrand_C_source_size += os.path.getsize(fpath)
+
+        self.code_generation_statistics['integrand_C_source_size_in_kB'] = int(integrand_C_source_size/1000.0)
+
+    def generate_numerator_functions(self, root_output_path, model=None, additional_overall_factor='', params={}, 
+                                    output_format='c', workspace=None, header="", integrand_type=None, process_definition=None, recycle=False):
+
+        start_time = time.time()
+        header_map = {'header': header}
+        """ Generates optimised source code for the graph numerator in several
+        files rooted in the specified root_output_path."""
+
+        if len(self)==0:
+            raise FormProcessingError("Cannot generat numerators for an empty list of supergraphs.")
+
+        if output_format not in self.extension_names:
+            raise FormProcessingError("Output format specified not supported. %s not in %s."%(output_format, str(self.extension_names)))
+
+        # copy all the source files before processing the numerators
+        if workspace is not None:
+            shutil.copy(pjoin(plugin_path,"numerator.frm"),pjoin(workspace,'numerator.frm'))
+            shutil.copy(pjoin(plugin_path,"raw_numerator.frm"),pjoin(workspace,'raw_numerator.frm'))
+            shutil.copy(pjoin(plugin_path,"tensorreduce.frm"),pjoin(workspace,'tensorreduce.frm'))
+            shutil.copy(pjoin(plugin_path,"Gstring.prc"),pjoin(workspace,'Gstring.prc'))
+            shutil.copy(pjoin(plugin_path,"integrateduv.frm"),pjoin(workspace,'integrateduv.frm'))
+
+        max_buffer_size = 0
+        all_numerator_ids = []
+        processed_graph_counter = 0
+        total_time = 0.
+        with progressbar.ProgressBar(
+            prefix = 'Processing numerators with FORM (graph {variables.i_graph}/%d, {variables.timing} ms / supergraph) : '%len(self),
+            max_value=len(self),
+            variables = {'timing' : 0, 'i_graph': 0}
+            ) as bar:
+
+            if FORM_processing_options["cores"] == 1:
+                graph_it = map(FORMSuperGraphIsomorphicList.generate_numerator_file_helper, 
+                    list((graph, i, model, root_output_path, additional_overall_factor, workspace, integrand_type, process_definition, header_map, output_format, recycle, FORM_processing_options)
+                    for i, graph in enumerate(self)))
+            else:
+                pool = multiprocessing.Pool(processes=FORM_processing_options["cores"])
+                graph_it = pool.imap_unordered(FORMSuperGraphIsomorphicList.generate_numerator_file_helper, 
+                    list((graph, i, model, root_output_path, additional_overall_factor, workspace, integrand_type, process_definition, header_map, output_format, recycle, FORM_processing_options)
+                    for i, graph in enumerate(self)))
+
+            for (graph_index, num_ids, max_buffer_graph, is_zero, timing, code_generation_statistics) in graph_it:
+                max_buffer_size = max(max_buffer_size, max_buffer_graph)
+                if is_zero:
+                    self[graph_index].is_zero = True
+                else:
+                    all_numerator_ids += num_ids
+
+                self[graph_index][0].code_generation_statistics = code_generation_statistics
+
+                total_time += timing
+                processed_graph_counter += 1
+                bar.update(processed_graph_counter, i_graph=processed_graph_counter, timing='%d'%int((total_time/float(processed_graph_counter))*1000.0))
+
+            if FORM_processing_options["cores"] > 1:
+                pool.close()
+
+        params = copy.deepcopy(params)
+        params['mUV'] = 'params[0]'
+        params['mu'] = 'params[1]'
+        params['gs'] = 'params[2]'
+        params['small_mass_sq'] = 'params[3]'
+        params['uv_cutoff_scale_sq'] = 'params[4]'
+
+        header_code = \
+"""
+#ifndef NUM_H
+#define NUM_H
+
+#include <tgmath.h>
+
+{}
+
 template<class T>
 static inline void dot_spatial_dot(T mom1[], T mom2[], T out[]) {{
     out[1] = mom1[1]*mom2[1] + mom1[2]*mom2[2] + mom1[3]*mom2[3];
-	out[0] = mom1[0]*mom2[0] - out[1];
+    out[0] = mom1[0]*mom2[0] - out[1];
 }}
+
 template<class T>
-static inline T levicivita(T mom1[], T mom2[], T mom3[], T mom4[]) {{
+static inline T levicivita3e4(T mom1[], T mom2[], T mom3[]) {{
+return  - mom1[1]*mom2[2]*mom3[3]
+        + mom1[1]*mom2[3]*mom3[2]
+        + mom1[2]*mom2[1]*mom3[3]
+        - mom1[2]*mom2[3]*mom3[1]
+        - mom1[3]*mom2[1]*mom3[2]
+        + mom1[3]*mom2[2]*mom3[1];
+}}
+
+template<class T>
+static inline T levicivita4(T mom1[], T mom2[], T mom3[], T mom4[]) {{
 return  + mom1[0]*mom2[1]*mom3[2]*mom4[3]
         - mom1[0]*mom2[1]*mom3[3]*mom4[2]
         - mom1[0]*mom2[2]*mom3[1]*mom4[3]
@@ -3636,306 +3807,6 @@
         - mom1[3]*mom2[2]*mom3[0]*mom4[1]
         + mom1[3]*mom2[2]*mom3[1]*mom4[0];
 }}
-template<class T>
-static inline void fill_lm(T moms[], T out[]) {{
-    T energyselector[] = {{T(1.),T(0.),T(0.),T(0.)}};
-{4}
-}}
-extern "C" {{
-void %(header)sevaluate_{0}_{1}(complex<double> moms[], complex<double> params[], int conf, complex<double>* out) {{
-    complex<double> lm[{5}] = {{0}};
-    fill_lm<complex<double>>(moms, lm);
-    //printf("\\nmomenta: ");
-	//for (int i = 0; i != {6}; ++i)
-	//	printf("\\n%%f+i*%%f,", moms[i].real(),moms[i].imag());
-	//printf("\\nlm: ");
-	//for (int j = 0; j != {5}; ++j)
-	//	printf("\\n%%f+i*%%f,", lm[j].real(),lm[j].imag());
-   switch(conf) {{
-{2}
-    }}
-}}
-
-void %(header)sevaluate_{0}_{1}_dual(dual<complex<double>> moms[], complex<double> params[], int conf, dual<complex<double>>* out) {{
-    dual<complex<double>> lm[{5}] = {{dual<complex<double>>(0)}};
-    fill_lm<dual<complex<double>>>(moms, lm);
-   switch(conf) {{
-{3}
-    }}
-}}
->>>>>>> 1e590e7b
-}}
-""".format(itype, i,
-        '\n'.join(
-            ['\t\tcase {0}: %(header)sevaluate_{1}_{2}_{0}(({3}complex<double>{4}*)lm, params, ({3}complex<double>{4}*)out); return;'.format(
-                conf, itype, i, (is_dual + '<') if is_dual else '', '>' if is_dual else '') for conf, is_dual in sorted(x for x in confs)] +
-            (['\t\tdefault: *out = 0.;']) # ['\t\tdefault: raise(SIGABRT);'] if not graph.is_zero else 
-        ),
-        fill_lm_body,
-        out_idx,
-        4*(n_incoming + n_loops)
-        )
-
-
-                        integrand_f128_main_code += \
-"""
-<<<<<<< HEAD
-
-extern "C" {{
-void %(header)sevaluate_{0}_{1}_f128(complex128 lm[], complex128 params[], int conf, complex128* out) {{
-    switch(conf) {{
-{2}
-    }}
-}}
-}}
-""".format(itype, i,
-        '\n'.join(
-            ['\t\tcase {0}: %(header)sevaluate_{1}_{2}_{0}_f128(({3}complex128{4}*)lm, params, ({3}complex128{4}*)out); return;'.format(
-                conf, itype, i, (is_dual + '<') if is_dual else '', '>' if is_dual else '') for conf, is_dual in sorted(x for x in confs)] +
-            (['\t\tdefault: *out = real128(0.q);'])
-        )
-=======
-template<class T>
-static inline void dot_spatial_dot(T mom1[], T mom2[], T out[]) {{
-    out[1] = mom1[1]*mom2[1] + mom1[2]*mom2[2] + mom1[3]*mom2[3];
-	out[0] = mom1[0]*mom2[0] - out[1];
-}}
-template<class T>
-static inline T levicivita(T mom1[], T mom2[], T mom3[], T mom4[]) {{
-return  + mom1[0]*mom2[1]*mom3[2]*mom4[3]
-        - mom1[0]*mom2[1]*mom3[3]*mom4[2]
-        - mom1[0]*mom2[2]*mom3[1]*mom4[3]
-        + mom1[0]*mom2[2]*mom3[3]*mom4[1]
-        + mom1[0]*mom2[3]*mom3[1]*mom4[2]
-        - mom1[0]*mom2[3]*mom3[2]*mom4[1]
-        - mom1[1]*mom2[0]*mom3[2]*mom4[3]
-        + mom1[1]*mom2[0]*mom3[3]*mom4[2]
-        + mom1[1]*mom2[2]*mom3[0]*mom4[3]
-        - mom1[1]*mom2[2]*mom3[3]*mom4[0]
-        - mom1[1]*mom2[3]*mom3[0]*mom4[2]
-        + mom1[1]*mom2[3]*mom3[2]*mom4[0]
-        + mom1[2]*mom2[0]*mom3[1]*mom4[3]
-        - mom1[2]*mom2[0]*mom3[3]*mom4[1]
-        - mom1[2]*mom2[1]*mom3[0]*mom4[3]
-        + mom1[2]*mom2[1]*mom3[3]*mom4[0]
-        + mom1[2]*mom2[3]*mom3[0]*mom4[1]
-        - mom1[2]*mom2[3]*mom3[1]*mom4[0]
-        - mom1[3]*mom2[0]*mom3[1]*mom4[2]
-        + mom1[3]*mom2[0]*mom3[2]*mom4[1]
-        + mom1[3]*mom2[1]*mom3[0]*mom4[2]
-        - mom1[3]*mom2[1]*mom3[2]*mom4[0]
-        - mom1[3]*mom2[2]*mom3[0]*mom4[1]
-        + mom1[3]*mom2[2]*mom3[1]*mom4[0];
-}}
-template<class T>
-static inline void fill_lm(T moms[], T out[]) {{
-    T energyselector[] = {{T(1.),T(0.),T(0.),T(0.)}};
-{4}
-}}
-extern "C" {{
-void %(header)sevaluate_{0}_{1}_f128(complex128 moms[], complex128 params[], int conf, complex128* out) {{
-    complex128 lm[{5}] = {{0}};
-    fill_lm<complex128>(moms, lm);
-   switch(conf) {{
-{2}
-    }}
-}}
-
-void %(header)sevaluate_{0}_{1}_f128_dual(dual<complex128> moms[], complex128 params[], int conf, dual<complex128>* out) {{
-    dual<complex128> lm[{5}] = {{dual<complex128>(0)}};
-    fill_lm<dual<complex128>>(moms, lm);
-   switch(conf) {{
-{3}
-    }}
-}}
-}}
-""".format(itype, i,
-        '\n'.join(
-                ['\t\tcase {}: %(header)sevaluate_{}_{}_{}_f128(lm, params, out); return;'.format(conf, itype, i, conf) for conf, is_dual in sorted(x for x in confs if not x[1])] +
-                (['\t\tdefault: *out = 0.q;']) # ['\t\tdefault: raise(SIGABRT);'] if not graph.is_zero else 
-        ),
-        '\n'.join(
-                ['\t\tcase {}: %(header)sevaluate_{}_{}_{}_f128(({}<complex128>*)lm, params, ({}<complex128>*)out); return;'.format(conf, itype, i, conf, is_dual, is_dual) for conf, is_dual in sorted(x for x in confs if x[1])] +
-                (['\t\tdefault: *out = real128(0.q);']) # ['\t\tdefault: raise(SIGABRT);'] if not graph.is_zero else 
-        ),
-        fill_lm_body,
-        out_idx
->>>>>>> 1e590e7b
-        )
-
-
-
-                        integrand_mpfr_main_code = \
-"""
-#include "mpreal.h"
-#include "mpcomplex.h"
-
-using mpfr::mpreal;
-using mpfr::mpcomplex;
-
-""" + integrand_mpfr_main_code
-                        integrand_mpfr_main_code += \
-"""
-<<<<<<< HEAD
-
-extern "C" {{
-void %(header)sevaluate_{0}_{1}_mpfr(complex128 lm[], complex128 params[], int conf, int prec, complex128* out) {{
-    mpfr_set_default_prec((mpfr_prec_t)(ceil(prec * 3.3219280948873624)));
-    switch(conf) {{
-=======
-static inline void dot_spatial_dot(complex128 mom1[], complex128 mom2[], complex128* out) {{
-    out[1] = conj(mom1[1])*mom2[1] + conj(mom1[2])*mom2[2] + conj(mom1[3])*mom2[3];
-	out[0] = conj(mom1[0])*mom2[0] - out[1];
-}}
-static inline complex128 levicivita(complex128 mom1[], complex128 mom2[], complex128 mom3[], complex128 mom4[]) {{
-return  + mom1[0]*mom2[1]*mom3[2]*mom4[3]
-        - mom1[0]*mom2[1]*mom3[3]*mom4[2]
-        - mom1[0]*mom2[2]*mom3[1]*mom4[3]
-        + mom1[0]*mom2[2]*mom3[3]*mom4[1]
-        + mom1[0]*mom2[3]*mom3[1]*mom4[2]
-        - mom1[0]*mom2[3]*mom3[2]*mom4[1]
-        - mom1[1]*mom2[0]*mom3[2]*mom4[3]
-        + mom1[1]*mom2[0]*mom3[3]*mom4[2]
-        + mom1[1]*mom2[2]*mom3[0]*mom4[3]
-        - mom1[1]*mom2[2]*mom3[3]*mom4[0]
-        - mom1[1]*mom2[3]*mom3[0]*mom4[2]
-        + mom1[1]*mom2[3]*mom3[2]*mom4[0]
-        + mom1[2]*mom2[0]*mom3[1]*mom4[3]
-        - mom1[2]*mom2[0]*mom3[3]*mom4[1]
-        - mom1[2]*mom2[1]*mom3[0]*mom4[3]
-        + mom1[2]*mom2[1]*mom3[3]*mom4[0]
-        + mom1[2]*mom2[3]*mom3[0]*mom4[1]
-        - mom1[2]*mom2[3]*mom3[1]*mom4[0]
-        - mom1[3]*mom2[0]*mom3[1]*mom4[2]
-        + mom1[3]*mom2[0]*mom3[2]*mom4[1]
-        + mom1[3]*mom2[1]*mom3[0]*mom4[2]
-        - mom1[3]*mom2[1]*mom3[2]*mom4[0]
-        - mom1[3]*mom2[2]*mom3[0]*mom4[1]
-        + mom1[3]*mom2[2]*mom3[1]*mom4[0];
-}}
-static inline void fill_lm(complex128 moms[], complex128* out) {{
-    complex128 energyselector[] = {{1.,0.,0.,0.}};
-{4}
-}}
-extern "C" {{
-void %(header)sevaluate_{0}_{1}_mpfr(complex128 lm[], complex128 params[], int conf, int prec, complex128* out) {{
-   mpfr_set_default_prec((mpfr_prec_t)(ceil(prec * 3.3219280948873624)));
-    complex128 lm[{5}] = {{0}};
-    fill_lm(moms, lm);
-   switch(conf) {{
->>>>>>> 1e590e7b
-{2}
-    }}
-}}
-}}
-""".format(itype, i,
-        '\n'.join(
-<<<<<<< HEAD
-            ['\t\tcase {0}: %(header)sevaluate_{1}_{2}_{0}(({3}complex128{4}*)lm, params, ({3}complex128{4}*)out); return;'.format(
-                conf, itype, i, (is_dual + '<') if is_dual else '', '>' if is_dual else '') for conf, is_dual in sorted(x for x in confs)] +
-            (['\t\tdefault: *out = real128(0.q);'])
-        )
-=======
-            ['\t\tcase {}: %(header)sevaluate_{}_{}_{}_mpfr(lm, params, out); return;'.format(conf, itype, i, conf) for conf, is_dual in sorted(x for x in confs if not x[1])] +
-            (['\t\tdefault: *out = 0.;']) # ['\t\tdefault: raise(SIGABRT);'] if not graph.is_zero else
-        ),
-        '\n'.join(
-            ['\t\tcase {}: %(header)sevaluate_{}_{}_{}_mpfr(({}<complex128>*)lm, params, ({}<complex128>*)out); return;'.format(conf, itype, i, conf, is_dual, is_dual) for conf, is_dual in sorted(x for x in confs if x[1])] +
-            (['\t\tdefault: *out = real128(0.q);']) # ['\t\tdefault: raise(SIGABRT);'] if not graph.is_zero else 
-        ),
-        fill_lm_body,
-        out_idx
->>>>>>> 1e590e7b
-        )
-
-                        bar.update(timing='%d'%int((total_time/float(i_graph+1))*1000.0))
-                        bar.update(i_graph+1)
-
-                        writers.CPPWriter(pjoin(root_output_path, '%(header)sintegrand_{}_{}_f64.c'%header_map).format(itype, i)).write((integrand_main_code)%header_map)
-                        writers.CPPWriter(pjoin(root_output_path, '%(header)sintegrand_{}_{}_f128.c'%header_map).format(itype, i)).write((integrand_f128_main_code)%header_map)
-
-                        if FORM_processing_options["generate_arb_prec_output"]:
-                            writers.CPPWriter(pjoin(root_output_path, '%(header)sintegrand_{}_{}_mpfr.cpp'%header_map).format(itype, i)).write((integrand_mpfr_main_code)%header_map)
-
-        integrand_C_source_size = 0.
-        for fpath in glob_module.glob(pjoin(root_output_path,'*integrand*')):
-            integrand_C_source_size += os.path.getsize(fpath)
-
-        self.code_generation_statistics['integrand_C_source_size_in_kB'] = int(integrand_C_source_size/1000.0)
-
-    def generate_numerator_functions(self, root_output_path, model=None, additional_overall_factor='', params={}, 
-                                    output_format='c', workspace=None, header="", integrand_type=None, process_definition=None, recycle=False):
-
-        start_time = time.time()
-        header_map = {'header': header}
-        """ Generates optimised source code for the graph numerator in several
-        files rooted in the specified root_output_path."""
-
-        if len(self)==0:
-            raise FormProcessingError("Cannot generat numerators for an empty list of supergraphs.")
-
-        if output_format not in self.extension_names:
-            raise FormProcessingError("Output format specified not supported. %s not in %s."%(output_format, str(self.extension_names)))
-
-        # copy all the source files before processing the numerators
-        if workspace is not None:
-            shutil.copy(pjoin(plugin_path,"numerator.frm"),pjoin(workspace,'numerator.frm'))
-            shutil.copy(pjoin(plugin_path,"raw_numerator.frm"),pjoin(workspace,'raw_numerator.frm'))
-            shutil.copy(pjoin(plugin_path,"tensorreduce.frm"),pjoin(workspace,'tensorreduce.frm'))
-            shutil.copy(pjoin(plugin_path,"Gstring.prc"),pjoin(workspace,'Gstring.prc'))
-            shutil.copy(pjoin(plugin_path,"integrateduv.frm"),pjoin(workspace,'integrateduv.frm'))
-
-        max_buffer_size = 0
-        all_numerator_ids = []
-        processed_graph_counter = 0
-        total_time = 0.
-        with progressbar.ProgressBar(
-            prefix = 'Processing numerators with FORM (graph {variables.i_graph}/%d, {variables.timing} ms / supergraph) : '%len(self),
-            max_value=len(self),
-            variables = {'timing' : 0, 'i_graph': 0}
-            ) as bar:
-
-            if FORM_processing_options["cores"] == 1:
-                graph_it = map(FORMSuperGraphIsomorphicList.generate_numerator_file_helper, 
-                    list((graph, i, model, root_output_path, additional_overall_factor, workspace, integrand_type, process_definition, header_map, output_format, recycle, FORM_processing_options)
-                    for i, graph in enumerate(self)))
-            else:
-                pool = multiprocessing.Pool(processes=FORM_processing_options["cores"])
-                graph_it = pool.imap_unordered(FORMSuperGraphIsomorphicList.generate_numerator_file_helper, 
-                    list((graph, i, model, root_output_path, additional_overall_factor, workspace, integrand_type, process_definition, header_map, output_format, recycle, FORM_processing_options)
-                    for i, graph in enumerate(self)))
-
-            for (graph_index, num_ids, max_buffer_graph, is_zero, timing, code_generation_statistics) in graph_it:
-                max_buffer_size = max(max_buffer_size, max_buffer_graph)
-                if is_zero:
-                    self[graph_index].is_zero = True
-                else:
-                    all_numerator_ids += num_ids
-
-                self[graph_index][0].code_generation_statistics = code_generation_statistics
-
-                total_time += timing
-                processed_graph_counter += 1
-                bar.update(processed_graph_counter, i_graph=processed_graph_counter, timing='%d'%int((total_time/float(processed_graph_counter))*1000.0))
-
-            if FORM_processing_options["cores"] > 1:
-                pool.close()
-
-        params = copy.deepcopy(params)
-        params['mUV'] = 'params[0]'
-        params['mu'] = 'params[1]'
-        params['gs'] = 'params[2]'
-        params['small_mass_sq'] = 'params[3]'
-        params['uv_cutoff_scale_sq'] = 'params[4]'
-
-        header_code = \
-"""
-#ifndef NUM_H
-#define NUM_H
-
-#include <tgmath.h>
-
-{}
 
 #endif
 """.format('\n'.join('#define  {} {}'.format(k, v) for k, v in params.items()))
