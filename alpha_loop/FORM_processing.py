#!/usr/bin/env python3

import LTD.partial_fractioning
import LTD.ltd_utils
import LTD.squared_topologies
import multiprocessing
import models.model_reader as model_reader
from madgraph import MadGraph5Error, InvalidCmd, MG5DIR
import madgraph.iolibs.file_writers as writers
import madgraph.various.misc as misc
import madgraph.core.base_objects as base_objects
import re
import alpha_loop.utils as utils
import copy
import logging
import os
from pathlib import Path
from pprint import pprint, pformat
import math
import igraph
import time
import numpy as np
from itertools import combinations_with_replacement
from collections import OrderedDict
import glob as glob_module

import progressbar
from itertools import chain, product
import sys
import subprocess
import argparse
import shutil
import py_compile
<<<<<<< HEAD
import sympy as sp
from sympy.simplify.simplify import simplify
=======
from warnings import catch_warnings

>>>>>>> 26bd3f4c
pjoin = os.path.join

if __name__ == "__main__":
    root_path = os.path.dirname(os.path.realpath(__file__))
    sys.path.insert(0, pjoin(root_path, os.path.pardir))
    sys.path.insert(0, pjoin(root_path, os.path.pardir,
                    os.path.pardir, os.path.pardir))
    if 'MG5DIR' in os.environ:
        sys.path.insert(0, os.environ['MG5DIR'])
    else:
        print("\033[91mYou are using ./FORM_processing.py in standalone, it is recommended then " +
              "that you define the environment variable 'MG5DIR' pointing to the root directory of MG5aMC in your system.\033[0m")
        sys.exit(1)


logger = logging.getLogger('alphaLoop.FORM_processing')

if __name__ == "__main__":
    logging.basicConfig()
    logger.setLevel(logging.INFO)

plugin_path = os.path.dirname(os.path.realpath(__file__))


FORM_processing_options = {
    'FORM_path': str(Path(plugin_path).parent.joinpath('libraries', 'form', 'sources', 'form').resolve()),
    'tFORM_path': str(Path(plugin_path).parent.joinpath('libraries', 'form', 'sources', 'tform').resolve()),
    # Define the extra aguments for the compilation
    'compilation-options': [],
    'cores': 2,  # multiprocessing.cpu_count(),
    'extra-options': {'OPTIMITERATIONS': 1000, 'NUMERATOR': 0, 'SUMDIAGRAMSETS': 'nosum'},
    # If None, only consider the LMB originally chosen.
    # If positive and equal to N, consider the first N LMB from the list of LMB automatically generated
    # If negative consider all possible LMBs.
    'number_of_lmbs': None,
    # If None, the reference LMB will be the one originally chosen.
    # If positive and equal to N, the Nth LMB will be used for the reference implementation of the supergraph.
    'reference_lmb': None,
    'FORM_call_sig_id_offset_for_additional_lmb': 1000000,
    'generate_integrated_UV_CTs': True,
    'generate_renormalisation_graphs': True,
    'UV_min_dod_to_subtract': 0,
    'selected_epsilon_UV_order': 0,
    # Select how to include the finite part of the renormalisation. Possible values are:
    # a) 'together' : all contributions are ketp.
    # b) 'only' : only the contribution from the finite part of the renormalisation is kept.
    # c) 'removed' : the finitie part of the renormalisation is removed.
    'renormalisation_finite_terms': 'together',
    'optimisation_strategy': 'CSEgreedy',
    'FORM_setup': {
    #   'MaxTermSize':'100K',
    #   'Workspace':'1G'
    }
}

# Can switch to tmpdir() if necessary at some point
FORM_workspace = pjoin(plugin_path, 'FORM_workspace')
Path(FORM_workspace).mkdir(parents=True, exist_ok=True)
resources_to_link = ['diacolor.h']
for resource in resources_to_link:
    if not os.path.exists(pjoin(FORM_workspace, resource)):
        utils.ln(pjoin(plugin_path, resource), starting_dir=FORM_workspace)

# TODO Remove once FORM will have fixed its C output bug


def temporary_fix_FORM_output(FORM_output):

    new_output = []
    previous_line = None
    for line in FORM_output.split('\n'):
        if line.startswith('      _ +=  '):
            line = '      %s' % line[12:]
            if previous_line is not None:
                new_output.append(previous_line[:-1])
            previous_line = line
        else:
            if previous_line is not None:
                new_output.append(previous_line)
            previous_line = line
    if previous_line is not None:
        new_output.append(previous_line)

    return '\n'.join(new_output)


class FormProcessingError(MadGraph5Error):
    """ Error for the FORM processing phase."""
    pass


class FORMSuperGraph(object):
    """ Simplified SuperGraph object with only the necessary information to have it processed by FORM."""

    _FORM_Feynman_rules_conventions = {
        # SSS
        (1, 1, 1): (0, 1, 2),
        # SSSS
        (1, 1, 1): (0, 1, 2),
        # GGG
        (3, 3, 3): (0, 1, 2),
        # GGGG
        (3, 3, 3, 3): (0, 1, 2, 3),
        # FxFV
        (-2, 2, 3): (0, 2, 1),
        # GHxGHV
        (-1, 1, 3): (0, 2, 1),
        # FxFS
        (-2, 1, 2): (0, 1, 2),
        # SSS
        (1, 1, 1): (0, 1, 2),
        # SSSS
        (1, 1, 1, 1): (0, 1, 2),
        # VxVV (e.g. W+ W- a )
        (-3, 3, 3): (1, 0, 2),
        # Fx F
        (-2, 2): (0, 1),
        # V V
        (-3, 3): (0, 1),
        (3, 3): (0, 1),
        # S S
        (1, 1): (0, 1),
        # S V V
        (1, 3, 3): (0, 1, 2),
        # S V V V
        (1, 3, 3, 3): (0, 1, 2, 3),
        # S V V V V
        (1, 3, 3, 3, 3): (0, 1, 2, 3, 4),
        # S S V V
        (1, 1, 3, 3): (0, 1, 2, 3),
        # S S V V V
        (1, 1, 3, 3, 3): (0, 1, 2, 3, 4),
        # S S S V V
        (1, 1, 1, 3, 3): (0, 1, 2, 3, 4),
        # S S S V V V
        (1, 1, 1, 3, 3, 3): (0, 1, 2, 3, 4, 5)
    }

    _include_momentum_routing_in_rendering = True
    _include_edge_name_in_rendering = True
    # 1.0 prefactor should be about 1 landscape A4 format per graph
    _rendering_size = (1.0*(11.0*60), 1.0*(8.5*60))
    # Choose graph layout strategy. Interesting options are in comment.
    _graph_layout_strategy = '{"SpringEmbedding"}'
    # _graph_layout_strategy = 'GraphLayout -> "SpringElectricalEmbedding"'
    # _graph_layout_strategy = 'GraphLayout -> "SpringEmbedding"'
    # _graph_layout_strategy = 'GraphLayout -> {"LayeredEmbedding", "Orientation" -> Left, "RootVertex" -> "I1"}'
    # _graph_layout_strategy = 'GraphLayout -> {"LayeredDigraphEmbedding", "Orientation" -> Left}'

    # '{"SpringEmbedding"}' gives interesting results too.

    def __init__(self, *args,
        call_identifier=None,
        name=None,
        edges=None,
        nodes=None,
        overall_factor="1",
        multiplicity=1,
        benchmark_result=0.0,
        default_kinematics=None,
        effective_vertex_id=None,
        is_amplitude=False,
        color_struc=None,
        numerator=None,
        external_data={},
        diag_set = None,
        is_set_representative = True,
        additional_calls = None
    ):
        """ initialize a FORM SuperGraph from several options."""

        self.is_zero = False
        self.edges = edges
        self.nodes = nodes
        self.overall_factor = overall_factor
        self.multiplicity = multiplicity
        # Give the possibility of specifying a benchmark result to the output yaml file for future ref.
        self.benchmark_result = benchmark_result
        # A hashable call signature
        self.call_identifier = call_identifier
        if name is None:
            self.name = str(self.call_identifier)
        else:
            self.name = name

        self.default_kinematics = default_kinematics
        self.effective_vertex_id = effective_vertex_id
        self.squared_topology = None
        self.replacement_rules = None
        self.configurations = None
        self.integrand_info = {'PF': {}, 'LTD': {}}

        # Will be filled in during FORM generation
        self.code_generation_statistics = None

        # Store copies of self for different choices of LMB to be used for cross-check.
        self.additional_lmbs = []

        # add properties for amplitudes
        self.is_amplitude = is_amplitude
        self.color_struc = color_struc
        self.numerator = numerator
        self.external_data = external_data
        # for the combination of diags with counterterms
        self.diag_set = diag_set
        self.is_set_representative = is_set_representative
        self.additional_calls = additional_calls
        # determine powers
        self.powers = None
        if self.is_amplitude:
            self.powers = {}
            for ee in edges.values():
                self.powers.update({ee['name']: ee.get('power',1)})
            

        


    def filter_valid_cuts(self, cuts):
        """
        filter graph base on a list of allowed cuts whose entires are defined as:
            ([allowd pdg], n) : to ensure to cut "n" times particles contained
                                in the pdg list
            ('any', n)        : cut "n" edges that could be anything
                                (useful for extra real radiations)
        example: e+e- > ggh @NLO => [([21],2), ([25],1), ('any',1)]
        """
        g = igraph.Graph()
        g.add_vertices(len(self.nodes))
        undirected_edges = set()

        for e in self.edges.values():
            undirected_edges.add(tuple(sorted(e['vertices'])))

        cut_edges = [[] for _ in range(len(cuts))]
        incoming_vertices = []
        outgoing_vertices = []
        edge_colors = {tuple(sorted([x - 1 for x in ue])): []
                             for ue in undirected_edges}
        for ue in undirected_edges:
            multiple = 0
            for e in self.edges.values():
                if tuple(sorted(e['vertices'])) == ue:
                    multiple += 1
                    if e['type'] == 'virtual':
                        for ci, c in enumerate(cuts):
                            if c[0] == 'any':
                                cut_edges[ci] += [tuple(sorted([x - 1 for x in ue]))]
                            else:
                                if abs(e['PDG']) in c[0]:
                                    cut_edges[ci] += [
                                        tuple(sorted([x - 1 for x in ue]))]
                        edge_colors[tuple(
                            sorted([x - 1 for x in ue]))] += [abs(e['PDG'])]
                    elif e['type'] == 'in':
                        incoming_vertices += [min(e['vertices'])-1]
                    elif e['type'] == 'out':
                        outgoing_vertices += [min(e['vertices'])-1]
            g.add_edges([tuple(sorted([x - 1 for x in ue]))]*multiple)

        take_cuts = []
        cut_colors = []
        n_optional = 0
        valid_cut = False
        for ci, cut in enumerate(cuts):
            cut_colors += [cut[0]] * cut[1]
            if cut[0] == 'any' or None in cut[0]:
                n_optional += cut[1]
                take_cuts += [cut_edges[ci]+[None]] * cut[1]
            else:
                take_cuts += [cut_edges[ci]] * cut[1]
        # print(take_cuts)
        # print(cut_colors)
        # print(incoming_vertices)
        # print(outgoing_vertices)
        invalid_cuts = []
        count_checks = 0
        # print(cuts)
        for cut_edges in product(*take_cuts):
            # When a valid is cut we know we need to keep this graph
            if valid_cut:
                break

            # Check if cut has to be dropped based on previous failed attempts
            if any(all(cut_edges.count(c) >= veto_c.count(c) for c in set(veto_c)) for veto_c in invalid_cuts):
                continue
            count_checks += 1

            # Check valid color cuts
            ec = copy.deepcopy(edge_colors)
            for ce, cc in zip(cut_edges, cut_colors):
                if cc == 'any' or ce == None:
                    continue
                for color in cc:
                    if color in ec[ce]:
                        ec[ce].remove(color)
                        break
                else:
                    break
            else:
                # Allow for Pure Virtual corrections
                virtual_loops = cut_edges.count(None)
                for _ in range(virtual_loops):
                    cut_edges = list(cut_edges)
                    cut_edges.remove(None)
                    cut_edges = tuple(cut_edges)

                # Apply set of cuts
                gtmp = g.copy()
                for ci in range(len(cut_edges)):
                    if not gtmp.are_connected(*cut_edges[ci]):
                        # update invalid cuts
                        new_veto = cut_edges[:ci+1]
                        invalid_cuts = list(filter(lambda veto_c: not all(veto_c.count(
                            c) >= new_veto.count(c) for c in set(new_veto)), invalid_cuts))
                        invalid_cuts += [new_veto]
                        break
                    gtmp.delete_edges(gtmp.get_eid(*cut_edges[ci]))
                    if not gtmp.is_connected():
                        if ci+1 < len(cut_edges):
                            if ci+1 < len(cut_edges) - n_optional + virtual_loops:
                                # update invalid cuts
                                new_veto = cut_edges[:ci+1]
                                invalid_cuts = list(filter(lambda veto_c: not all(veto_c.count(
                                    c) >= new_veto.count(c) for c in set(new_veto)), invalid_cuts))
                                invalid_cuts += [new_veto]
                            break
                        else:
                            # check that the vertices are correctly connected
                            # to the left and right paths
                            # Meaning two vertices involved in a cut should belong do
                            # the opposite disconnected graphs
<<<<<<< HEAD
                            if any(len(gtmp.get_shortest_paths(c[0], to=c[1])[0]) > 0 for c in cut_edges):
                                break
                            # check that incoming and outgoing are on separate disconnected graphs
                            if any(len(gtmp.get_shortest_paths(incoming_vertices[0], to=c)[0]) == 0 for c in incoming_vertices[1:]) or\
                               any(len(gtmp.get_shortest_paths(incoming_vertices[0], to=c)[0]) > 0 for c in outgoing_vertices):
                                break
                            valid_cut = True
        return valid_cut
    
    @classmethod
    def from_topology(cls, edge_map_lin, name, incoming_momentum_names, outgoing_momentum_names, model, pdgs=[], loop_momenta_names=None, numerator=1, powers ={}, is_amplitude = True, diag_set = None):
        vertices = [v for e in edge_map_lin for v in e[1:]]

        topo_generator = LTD.ltd_utils.TopologyGenerator(edge_map_lin, {})
        topo_generator.generate_momentum_flow(loop_momenta_names)
        sig = topo_generator.get_signature_map()

        edges = {i: {
            'PDG': 1337 if pdgs == [] else pdgs[i] ,
            'indices': (1 + i * 2,) if vertices.count(e[1]) == 1 or vertices.count(e[2]) == 1 else (1 + i * 2, 1 + i * 2 + 1),
            'signature': sig[e[0]],
            'momentum': FORMSuperGraph.momenta_decomposition_to_string(sig[e[0]], set_outgoing_equal_to_incoming=False),
            'name': e[0],
            'type': 'in' if e[0] in incoming_momentum_names else ('out' if e[0] in outgoing_momentum_names else 'virtual'),
            'vertices': tuple(e[1: ]),
            'power': powers.get(e[0],1)
            } for i, e in enumerate(edge_map_lin)
        }

        nodes = {v: {
            'PDGs': tuple(e['PDG'] if v == e['vertices'][1] or e['PDG'] == 1337 else model.get_particle(e['PDG']).get_anti_pdg_code() for e in edges.values() if v in e['vertices']),
            'edge_ids': tuple(ei for ei, e in edges.items() if v in e['vertices']),
            'indices': tuple(e['indices'][0] if v == e['indices'][0] or len(e['indices']) == 1 else e['indices'][1] for e in edges.values() if v in e['vertices']),
            'momenta': tuple('DUMMY' for e in edges.values() if v in e['vertices']),
            # I need the correct id 0  the amplitude sewing
            'vertex_id': -1 if (vertices.count(v) == 1 and set(tuple(e['name'] for ei, e in edges.items() if v in e['vertices'])).issubset(incoming_momentum_names))  else ( -2 if (vertices.count(v) == 1 and set(tuple(e['name'] for ei, e in edges.items() if v in e['vertices'])).issubset(outgoing_momentum_names)) else 0) ,
            } for v in set(vertices)
        }

        for eid, e in edges.items():
            for i, vi in enumerate(e['vertices']):
                e_index = nodes[vi]['edge_ids'].index(eid)
                mom = list(nodes[vi]['momenta'])
                mom[e_index] = e['momentum']
                nodes[vi]['momenta'] = mom

        # set the correct particle ordering for all the edges
        for n in nodes.values():
            if len(n['PDGs']) > 1 and all(nn != 1337 and nn != 666 and nn !=667 for nn in n['PDGs']):
                edge_order = FORMSuperGraph.sort_edges(
                    model, [{'PDG': pdg, 'index': i} for i, pdg in enumerate(n['PDGs'])])
                for g in ('PDGs', 'indices', 'momenta', 'edge_ids'):
                    n[g]=tuple(n[g][eo['index']] for eo in edge_order)
        # MOMENTUM RELABELING
        replace_in=False
        replace_out=False
        for i, e_label in enumerate(incoming_momentum_names):
            mom=next( em['momentum'] for em in edges.values() if em['name'] == e_label  )
            expected_mom=str("p")+str(i+1)
            repl_mom=str("in")+str(i+1)
            if not mom == expected_mom:
                replace_in=True
                for ee in edges.values():
                    ee['momentum']=ee['momentum'].replace(mom, repl_mom)
                for nn in nodes.values():
                    nn['momenta']=tuple(mm.replace(mom, repl_mom)
                                        for mm in nn['momenta'])

        for i, e_label in enumerate(outgoing_momentum_names):
            mom=next( em['momentum'] for em in edges.values() if em['name'] == e_label  )
            expected_mom=str("p")+str(len(incoming_momentum_names) + i+1)
            repl_mom=str("out")+str(i+1)
            if not mom == expected_mom:
                replace_out=True
                for ee in edges.values():
                    ee['momentum']=ee['momentum'].replace(mom, repl_mom)
                for nn in nodes.values():
                    nn['momenta']=tuple(mm.replace(mom, repl_mom)
                                        for mm in nn['momenta'])
        if replace_in:
            for i, ext in enumerate(incoming_momentum_names):
                replace_mom=str("p")+str(i+1)
                mom=str("in")+str(i+1)
                for ee in edges.values():
                    ee['momentum']=ee['momentum'].replace(mom, repl_mom)
                for nn in nodes.values():
                    nn['momenta']=tuple(mm.replace(mom, repl_mom)
                                        for mm in nn['momenta'])
        if replace_out:
            for i, ext in enumerate(outgoing_momentum_names):
                replace_mom=str("p")+str(i+1)
                mom=str("p")+str(len(incoming_momentum_names) + i+1)
                for ee in edges.values():
                    ee['momentum']=ee['momentum'].replace(mom, repl_mom)
                for nn in nodes.values():
                    nn['momenta']=tuple(mm.replace(mom, repl_mom)
                                        for mm in nn['momenta'])






        return FORMSuperGraph(
            name = name, edges = edges, nodes = nodes,
            overall_factor = '1',
            multiplicity = 1,
            numerator = numerator,
            is_amplitude = is_amplitude,
            diag_set=diag_set
        )
=======
                            with catch_warnings(record=True) as caught_warnings:
                                if any(len(gtmp.get_shortest_paths(c[0],to=c[1])[0])>0 for c in cut_edges):
                                    break
                                # check that incoming and outgoing are on separate disconnected graphs
                                if any(len(gtmp.get_shortest_paths(incoming_vertices[0],to=c)[0])==0 for c in incoming_vertices[1:]) or\
                                    any(len(gtmp.get_shortest_paths(incoming_vertices[0],to=c)[0])>0 for c in outgoing_vertices):
                                    break
                                valid_cut = True
        return valid_cut
    
    def filter_valid_cuts_helper(args):
        (iso_graph, cuts) = args
        return (iso_graph, iso_graph[1][0].filter_valid_cuts(cuts))
>>>>>>> 26bd3f4c


    def get_mathematica_rendering_code(self, model, FORM_id=None, lmb_id=None):
        """ Generate mathematica expression for drawing this graph."""

        repl_dict = {
            'edge_font_size': 8,
            'vetex_font_size': 8,
            'width': self._rendering_size[0],
            'height': self._rendering_size[1],
            'graph_layout_strategy': self._graph_layout_strategy
        }
        if self.call_identifier and all(k in self.call_identifier for k in ['proc_id', 'left_diagram_id', 'right_diagram_id']):
            graph_name = 'MG: %s' % (
                'P%(proc_id)dL%(left_diagram_id)dR%(right_diagram_id)d' % self.call_identifier)
        else:
            graph_name = 'MG: %s' % self.name
        if FORM_id is not None:
            graph_name += ' | FORM: #%d' % FORM_id
        if lmb_id is not None:
            graph_name += ' | LMB: #%d' % lmb_id
        repl_dict['graph_name'] = graph_name

        # Special name rendering rules
        def get_part_name(pdg):
            quark_names = {1: "d", 2: "u", 3: "s", 4: "c", 5: "b", 6: "t"}
            if pdg == 11:
                return r"\!\(\*SuperscriptBox[\(e\), \(+\)]\)"
            elif pdg == -11:
                return r"\!\(\*SuperscriptBox[\(e\), \(-\)]\)"
            elif pdg == 22:
                return r"\[Gamma]"
            elif pdg in [-1, -2, -3, -4, -5, -6]:
                return r"\!\(\*OverscriptBox[\(%s\), \(_\)]\)" % quark_names[abs(pdg)]
            else:
                return model.get_particle(pdg).get_name()

        node_key_to_node_name = {}

        def get_node_label(node_key):
            if node_key in node_key_to_node_name:
                return node_key_to_node_name[node_key]
            node = self.nodes[node_key]
            if 'renormalisation_vertex_n_loops' in node:
                label = 'UV%dL' % node['renormalisation_vertex_n_loops']
                label += '%dP' % node['renormalisation_vertex_n_shrunk_edges']
                # If that label is not unique, then prefix it the actual key.
                if label in node_key_to_node_name.values():
                    label = '%s_%s' % (str(node_key), label)
            else:
                label = str(node_key)

            node_key_to_node_name[node_key] = label
            return label

        # Generate edge list
        edge_template = """Labeled[Style[CreateEdge["%(in_node)s","%(out_node)s",%(edge_key)d]%(edge_style)s,%(edge_color)s,Thickness[%(thickness)f]],"%(edge_label)s"]"""
        all_edge_definitions = []
        all_edge_shape_functions = []
        for edge_key, edge_data in self.edges.items():
            if not isinstance(edge_key, tuple):
                edge_key = (*edge_data['vertices'], edge_key)
            edge_repl_dict = {}
            # is_LMB = ('name' in edge_data and 'LMB' in str(edge_data['name']).upper())
            abs_sig = ([abs(s) for s in edge_data['signature'][0]],
                       [abs(s) for s in edge_data['signature'][1]])
            is_LMB = (sum(abs_sig[0]) == 1 and sum(abs_sig[1]) == 0)
            if is_LMB:
                edge_repl_dict['thickness'] = 0.005
            else:
                edge_repl_dict['thickness'] = 0.002
            edge_repl_dict['in_node'] = get_node_label(edge_key[0])
            edge_repl_dict['out_node'] = get_node_label(edge_key[1])
            edge_repl_dict['edge_key'] = edge_key[2]
            edge_repl_dict['arrow_style'] = 'Arrow' if not is_LMB else 'HalfFilledDoubleArrow'
            edge_repl_dict['arrow_size'] = 0.015 if not is_LMB else 0.025
            all_edge_shape_functions.append(
                'CreateEdge["%(in_node)s","%(out_node)s",%(edge_key)d]->GraphElementData["%(arrow_style)s", "ArrowSize" -> %(arrow_size)f]' % edge_repl_dict
            )
            if 'name' in edge_data and 'CUT' in str(edge_data['name']).upper():
                edge_repl_dict['edge_style'] = ",Dashed"
            else:
                edge_repl_dict['edge_style'] = ""
            if edge_data['PDG'] in [-1, -2, -3, -4, -5, 1, 2, 3, 4, 5]:
                color = "Cyan"
            elif edge_data['PDG'] in [-6, 6]:
                color = "Blue"
            elif edge_data['PDG'] in [21, ]:
                color = "Red"
            elif edge_data['PDG'] in [82, -82]:
                color = "Pink"
            elif edge_data['PDG'] in [25, ]:
                color = "Green"
            else:
                color = "Gray"
            edge_repl_dict['edge_color'] = color
            edge_label_pieces = ['psi' if edge_data['PDG']
                == 1337 else get_part_name(edge_data['PDG']), ]
            if 'name' in edge_data and self._include_edge_name_in_rendering:
                edge_label_pieces.append(edge_data['name'])
            if self._include_momentum_routing_in_rendering:
                edge_label_pieces.append(edge_data['momentum'])
            edge_label = "|".join(edge_label_pieces)
            edge_repl_dict['edge_label'] = edge_label
            all_edge_definitions.append(edge_template % edge_repl_dict)

        repl_dict['edge_lists'] = ',\n'.join(all_edge_definitions)
        repl_dict['edge_shape_definitions'] = ',\n'.join(
            all_edge_shape_functions)
        return \
"""Labeled[GraphClass[{
%(edge_lists)s
},
EdgeShapeFunction -> {
%(edge_shape_definitions)s
},
EdgeLabelStyle -> Directive[FontFamily -> "CMU Typewriter Text", FontSize -> %(edge_font_size)d,Small],
VertexLabelStyle -> Directive[FontFamily -> "CMU Typewriter Text", FontSize -> %(vetex_font_size)d, Small],
VertexSize -> small,
VertexLabels -> Placed[Automatic,Center],
GraphLayout -> %(graph_layout_strategy)s,
ImageSize -> {%(width)f, %(height)f}
],"%(graph_name)s"]""" % repl_dict

    def draw(self, model, output_dir, FORM_id=None, lmb_id=None):
        """ Outputs the mathematica code for rendering this FORMSuperGraph."""

        if FORM_id is not None:
            file_name = 'Graph_%04d' % FORM_id
        else:
            file_name = 'Graph_%s' % self.name

        if lmb_id is not None:
            file_name += '_LMB_%04d' % lmb_id

        MM_code = \
"""GraphClass = If[$VersionNumber > 12, EdgeTaggedGraph, Graph];
CreateEdge[u_,v_,t_]:=If[$VersionNumber > 12, DirectedEdge[u, v, t], DirectedEdge[u, v]];
aGraph=%s;
""" % self.get_mathematica_rendering_code(model, FORM_id=FORM_id, lmb_id=lmb_id)
        # Export to PDF in landscape format. One graph per page for now.
        # The 1.2 multiplier accounts for margins
        MM_code += 'Export["%s.pdf", GraphicsGrid[{{aGraph}}], ImageSize -> {%f, %f}];' % (
                    file_name, 1.25*self._rendering_size[0], 1.25*self._rendering_size[1])
        open(pjoin(output_dir, '%s.m' % file_name), 'w').write(MM_code)

    def generate_numerator_form_input(self, additional_overall_factor='', only_algebra=False):
        # create the input file for FORM
        form_diag = self.overall_factor+additional_overall_factor
        if self.is_amplitude == False:
            for node in self.nodes.values():
                if node['vertex_id'] < 0:
                    continue

                form_diag += '*\n vx({},{},{})'.format(
                    ','.join(str(p) for p in node['PDGs']),
                    ','.join(node['momenta']),
                    ','.join(str(i) for i in node['indices']),
                )

            for edge in self.edges.values():
                form_diag += '*\n prop({},{},{},{})'.format(
                    edge['PDG'],
                    edge['type'],
                    edge['momentum'],
                    ','.join(str(i) for i in edge['indices']),
                )
        else:
            form_diag += '*(' + self.numerator + ')'

        if only_algebra:
            return form_diag

        if self.replacement_rules is None:
            raise AssertionError(
                "No energy configurations specified for numerator: run the denominator generation first")

        # now add all the replacement rules
        form_diag += self.replacement_rules

        return form_diag

    def get_topo_generator(self, specified_LMB=None):
        """ Returns a topology generator for that FORMSuperGraph."""

        topo_edges = copy.deepcopy(self.edges)

        original_LMB = {}
        external_edges = []
        other_edges = []
        edge_name_to_key = {}
        # Relabel edges according to alphaLoop conventions:
        for edge_key, edge_data in topo_edges.items():
            # Fix for QGRAF pipeline
            if not isinstance(edge_key, tuple):
                edge_key = (*edge_data['vertices'], edge_key)

            if edge_data['type'] == 'virtual':
                if not edge_data['name'].startswith('p'):
                    edge_data['name'] = 'p%s' % edge_data['name']
                other_edges.append(
                    (edge_data['name'], edge_key[0], edge_key[1]))
            else:
                if not edge_data['name'].startswith('q'):
                    edge_data['name'] = 'q%s' % edge_data['name'][1:]
                external_edges.append(
                    (edge_data['name'], edge_data['vertices'][0], edge_data['vertices'][1]))
            edge_name_to_key[edge_data['name']] = edge_key

            # Test if it is a defining edge of the lmb
            abs_sig = ([abs(s) for s in edge_data['signature'][0]],
                       [abs(s) for s in edge_data['signature'][1]])
            if sum(abs_sig[0]) == 1 and sum(abs_sig[1]) == 0:
                original_LMB[abs_sig[0].index(1)] = edge_data['name']

        topo_edges = external_edges+other_edges

        # Set the LMB to a sorted one
        original_LMB = sorted(list(original_LMB.items()), key=lambda e: e[0])
        assert(all(oLMBe[0] == i for i, oLMBe in enumerate(original_LMB)))
        original_LMB = [oLMBe[1] for oLMBe in original_LMB]

        topo_generator = LTD.ltd_utils.TopologyGenerator(topo_edges)
        topo_generator.generate_momentum_flow(loop_momenta=(
            original_LMB if specified_LMB is None else specified_LMB))
        original_LMB = [edge_name_to_key[oLMBe] for oLMBe in original_LMB]

        return topo_generator, edge_name_to_key, original_LMB

    def generate_additional_LMBs(self):
        """ Depending on the FORM options 'number_of_lmbs' and 'reference_lmb', this function fills in the attribute
        additional_lmbs of this class."""

        if FORM_processing_options['number_of_lmbs'] is None:
            return

        topo_generator, edge_name_to_key, original_LMB = self.get_topo_generator()
        edge_key_to_name = {v: k for k, v in edge_name_to_key.items()}

        all_lmbs = topo_generator.loop_momentum_bases()
        all_lmbs = [tuple([edge_name_to_key[topo_generator.edge_map_lin[e][0]]
                          for e in lmb]) for lmb in all_lmbs]

        # Then overwrite the reference LMB if the user requested it
        if FORM_processing_options['reference_lmb'] is not None:
            original_LMB = all_lmbs[(
                FORM_processing_options['reference_lmb']-1) % len(all_lmbs)]
            # Regenerate the topology with this new overwritten LMB
            topo_generator, _, _ = self.get_topo_generator(
                specified_LMB=[edge_key_to_name[e_key] for e_key in original_LMB])
            # And adjust all signatures (incl. the string momenta assignment accordingly)
            signatures = topo_generator.get_signature_map()
            signatures = {edge_name_to_key[edge_name]: [sig[0],
                    [i+o for i, o in zip(sig[1][:len(sig[1])//2],
                                         sig[1][len(sig[1])//2:])]
                ] for edge_name, sig in signatures.items()}
            for edge_key, edge_data in self.edges.items():
                # Fix for QGRAF pipeline
                if not isinstance(edge_key, tuple):
                    edge_key = (*edge_data['vertices'], edge_key)

                edge_data['signature'] = signatures[edge_key]
                edge_data['momentum'] = FORMSuperGraph.momenta_decomposition_to_string(
                    edge_data['signature'], set_outgoing_equal_to_incoming=False)
            for node_key, node_data in self.nodes.items():
                node_data['momenta'] = tuple([
                        FORMSuperGraph.momenta_decomposition_to_string(
                            [
                                [s*(1 if self.edges[e_key]['vertices'][1] == node_key else -1)
                                    for s in self.edges[e_key]['signature'][0]],
                                [s*(1 if self.edges[e_key]['vertices'][1] == node_key else -1)
                                    for s in self.edges[e_key]['signature'][1]],
                            ],
                            set_outgoing_equal_to_incoming=False)
                    for e_key in node_data['edge_ids']])

        original_lmb_signatures = topo_generator.get_signature_map()
        original_lmb_signatures = {edge_name_to_key[edge_name]: [sig[0],
                    [i+o for i, o in zip(sig[1][:len(sig[1])//2],
                                         sig[1][len(sig[1])//2:])]
                ] for edge_name, sig in original_lmb_signatures.items()}

        # Now generate copies of this supergraph with different LMBs
        additional_lmbs_SGs = []
        for i_lmb, lmb in enumerate(all_lmbs):
            if lmb == original_LMB:
                continue
            if FORM_processing_options['number_of_lmbs'] >= 0 and len(additional_lmbs_SGs) == FORM_processing_options['number_of_lmbs']:
                break

            # Generate the topology with this additional LMB
            other_lmb_topo_generator, _, _ = self.get_topo_generator(
                specified_LMB=[edge_key_to_name[e_key] for e_key in lmb])
            # And adjust all signatures (incl. the string momenta assignment accordingly)
            other_lmb_signatures = other_lmb_topo_generator.get_signature_map()
            other_lmb_signatures = {edge_name_to_key[edge_name]: [sig[0],
                    [i+o for i, o in zip(sig[1][:len(sig[1])//2],
                                         sig[1][len(sig[1])//2:])]
                ] for edge_name, sig in other_lmb_signatures.items()}

            # Compute the affine transformation to go from the original LMB to this additional LMB
            affine_transfo_other_lmb_to_original = []
            for defining_edge_key in lmb:
                other_sig = original_lmb_signatures[defining_edge_key]
                affine_transfo_other_lmb_to_original.append(
                    [list(other_sig[0]), list(other_sig[1])])
            affine_transfo_original_lmb_to_other_lmb = []
            for defining_edge_key in original_LMB:
                other_sig = other_lmb_signatures[defining_edge_key]
                affine_transfo_original_lmb_to_other_lmb.append(
                    [list(other_sig[0]), list(other_sig[1])])

            other_LMB_super_graph = copy.deepcopy(self)
            # Flag these additional supergraphs as *NOT* original representative by setting their 'additional_lmbs' to an integer instead
            # which identifies which additional LMB it corresponds to.
            other_LMB_super_graph.additional_lmbs = i_lmb+1
            for edge_key, edge_data in other_LMB_super_graph.edges.items():
                # Fix for QGRAF pipeline
                if not isinstance(edge_key, tuple):
                    edge_key = (*edge_data['vertices'], edge_key)

                edge_data['signature'] = other_lmb_signatures[edge_key]
                edge_data['momentum'] = FORMSuperGraph.momenta_decomposition_to_string(
                    edge_data['signature'], set_outgoing_equal_to_incoming=False)
            for node_key, node_data in other_LMB_super_graph.nodes.items():
                node_data['momenta'] = tuple([
                    FORMSuperGraph.momenta_decomposition_to_string(
                        [
                            [s*(1 if other_LMB_super_graph.edges[e_key]['vertices'][1] == node_key else -1)
                                for s in other_LMB_super_graph.edges[e_key]['signature'][0]],
                            [s*(1 if other_LMB_super_graph.edges[e_key]['vertices'][1] == node_key else -1)
                                for s in other_LMB_super_graph.edges[e_key]['signature'][1]],
                        ],
                        set_outgoing_equal_to_incoming=False)
                     for e_key in node_data['edge_ids']])

            additional_lmbs_SGs.append((i_lmb+1, affine_transfo_other_lmb_to_original,
                                       affine_transfo_original_lmb_to_other_lmb, other_LMB_super_graph))

        self.additional_lmbs = additional_lmbs_SGs

    def derive_signatures(self):
        n_incoming = sum(
            [1 for edge in self.edges.values() if edge['type'] == 'in'])
        n_loops = len(self.edges) - len(self.nodes) + 1

        # parse momentum
        p = re.compile(r'(^|\+|-)(k|p)(\d*)')
        for edge in self.edges.values():
            parsed = [e.groups() for e in p.finditer(edge['momentum'])]
            signature = ([0 for _ in range(n_loops)], [
                         0 for _ in range(n_incoming)])
            for pa in parsed:
                if pa[1] == 'p':
                    signature[1][int(
                        pa[2]) - 1] = 1 if pa[0] == '' or pa[0] == '+' else -1
                else:
                    signature[0][int(
                        pa[2]) - 1] = 1 if pa[0] == '' or pa[0] == '+' else -1

            edge['signature'] = signature

    def impose_signatures(self):

        for eid, e in self.edges.items():
            e['momentum'] = FORMSuperGraph.momenta_decomposition_to_string(
                e['signature'], set_outgoing_equal_to_incoming=False)
            neg_mom = FORMSuperGraph.momenta_decomposition_to_string(
                [[-s for s in sp] for sp in e['signature']], set_outgoing_equal_to_incoming=False)
            for i, vi in enumerate(e['vertices']):
                e_index = self.nodes[vi]['edge_ids'].index(eid)
                mom = list(self.nodes[vi]['momenta'])
                mom[e_index] = neg_mom if i == 0 else e['momentum']
                self.nodes[vi]['momenta'] = mom

    @classmethod
    def sort_edges(cls, model, edges_to_sort):
        """ Sort the edges adjacent to a node so as to map the conventions
        from the Feynmna rules encoded in Form."""

        # The only relevant properties are the spin and wether an edge
        # is a particle or antiparticle.
        edge_particles = [model.get_particle(e['PDG']) for e in edges_to_sort]
        identities = [(p.get('spin') * (1 if p.get('is_part') else -1), position)
                       for position, p in enumerate(edge_particles)]
        identities.sort(key=lambda el: el[0])
        canonical_identifier = tuple(
            [identity for identity, position in identities])

        # Always put in the trivial rules for multiscalar n-point vertex
        if all(i == 1 for i in canonical_identifier):
            new_position = list(range(len(canonical_identifier)))
        elif canonical_identifier not in cls._FORM_Feynman_rules_conventions:
            raise FormProcessingError(
                "Conventions for FORM Feynman rules of signature {} not specifed.".format(canonical_identifier))
        else:
            new_position = cls._FORM_Feynman_rules_conventions[canonical_identifier]

        return [edges_to_sort[identities[position][1]] for position in new_position]

    @classmethod
    def momenta_decomposition_to_string(cls, momenta_decomposition, set_outgoing_equal_to_incoming=True):
        """ Turns ((1,0,0,-1),(1,1)) into 'k1-k4+p1+p2'"""

        res = ""
        first = True
        # The outgoing momenta are set element-wise equal to the incoming ones.
        if set_outgoing_equal_to_incoming:
            momenta_decomposition = [
                momenta_decomposition[0],
                [inp+outp for inp, outp in zip(
                    momenta_decomposition[1][:len(
                        momenta_decomposition[1])//2],
                    momenta_decomposition[1][len(momenta_decomposition[1])//2:]
                )]
            ]
        # Fuse outgoing and incoming
        for symbol, mom_decomposition in zip(('k', 'p'), momenta_decomposition):
            for i_k, wgt in enumerate(mom_decomposition):
                if wgt != 0:
                    if first:
                        if wgt < 0:
                            res += "-"
                        first = False
                    else:
                        if wgt < 0:
                            res += "-"
                        else:
                            res += "+"
                    if abs(wgt) != 1:
                        res += "%d*" % abs(wgt)
                    res += "%s%d" % (symbol, (i_k+1))

        return res

    @classmethod
    def from_LTD2SuperGraph(cls, LTD2_super_graph):
        """ Creates a FORMSuperGraph from an LTD2_super_graph."""

        # First make sure the momentum routing of the LTD2_super_graph
        # is set:
        LTD2_super_graph.set_momentum_routing()

        overall_factor = "1"

        if LTD2_super_graph.symmetry_factor is not None:
            multiplicity = LTD2_super_graph.symmetry_factor
        else:
            multiplicity = 1

        # Let us just match the overall phase picked for the MG num:
        overall_phase = complex(-1.0, 0.0)**len(LTD2_super_graph.cuts)
        if overall_phase.imag != 0:
            raise FormProcessingError(
                "No support for overall complex phase yet (Ben: how do we put a complex number in FORM? ^^)")
        else:
            overall_factor += '*%d' % int(overall_phase.real)

        fermion_factor = LTD2_super_graph.diag_left_of_cut.fermion_factor * \
            LTD2_super_graph.diag_right_of_cut.fermion_factor
        overall_factor += '*%d' % fermion_factor

        model = LTD2_super_graph.model

        # Let us also include a factor -1 for each closed ghost loop.
        # This is automatically done in MadGraph already by considering the "wavefunction" of external scalar ghosts to be sqrt(i).
        # Said differently, we want a factor -1 for each pair of two ghosts in the final state
        n_ghosts = len([1 for c in LTD2_super_graph.cuts if model.get_particle(
            LTD2_super_graph.graph.edges[c[1]]['pdg']).get('ghost')])
        assert(n_ghosts % 2 == 0)
        if n_ghosts > 0:
            overall_factor += '*%d' % (-1**(n_ghosts//2))

        local_graph = copy.deepcopy(LTD2_super_graph.graph)

        # Collect the outer-most nodes
        outer_in_nodes = []
        outer_out_nodes = []
        for node_key, node_data in local_graph.nodes.items():
            # Assign the corresponding edge
            if node_key.startswith('I') or node_key.startswith('O'):
                for edge_key, edge_data in local_graph.edges.items():
                    if edge_key[0] == node_key or edge_key[1] == node_key:
                        node_data['edge_ids'] = tuple([edge_key, ])
                        break
                if 'edge_ids' not in node_data:
                    node_data['edge_ids'] = tuple([])
            if node_key.startswith('I'):
                outer_in_nodes.append(node_key)
                node_data['momenta'] = ('p%d' % int(node_key[1:]),)
                # Incoming node at assigned vertex ID = -1
                node_data['vertex_id'] = -1
            if node_key.startswith('O'):
                outer_out_nodes.append(node_key)
                node_data['momenta'] = ('p%d' % int(node_key[1:]),)
                # Incoming node at assigned vertex ID = -2
                node_data['vertex_id'] = -2

        curr_index = 0
        # Assign indices to the outermost nodes
        for node_key in outer_in_nodes:
            this_index = int(node_key[1:])
            curr_index = max(curr_index, this_index)
            local_graph.nodes[node_key]['indices'] = (this_index,)

        n_incoming = int(curr_index)
        for node_key in outer_out_nodes:
            this_index = n_incoming+int(node_key[1:])
            curr_index = max(curr_index, this_index)
            local_graph.nodes[node_key]['indices'] = (this_index,)

        # assign indices to all edges now
        for edge_key, edge_data in local_graph.edges.items():
            edge_indices = []
            found_external_node = False
            for node_key in [edge_key[0], edge_key[1]]:
                if node_key in outer_in_nodes+outer_out_nodes:
                    edge_indices = [
                        local_graph.nodes[node_key]['indices'][0], ]
                    found_external_node = True
                    local_graph.nodes[node_key]['PDGs'] = (edge_data['pdg'],)
                else:
                    curr_index += 1
                    if not found_external_node:
                        edge_indices.append(curr_index)
            edge_data['indices'] = tuple(edge_indices)
            if edge_key[0] in outer_in_nodes or edge_key[1] in outer_in_nodes:
                edge_data['type'] = 'in'
#                loop_momenta = tuple([0 for _ in range(LTD2_super_graph.n_loops)])
#                external_momenta = [0 for _ in range(len(outer_in_nodes))]
#                if edge_key[0] in outer_in_nodes:
#                    external_momenta[int(edge_key[0][1:])-1] = 1
#                elif edge_key[1] in outer_in_nodes:
#                    external_momenta[int(edge_key[1][1:])-1] = -1
#                edge_data['momentum'] = (loop_momenta, tuple(external_momenta))
            elif edge_key[0] in outer_out_nodes or edge_key[1] in outer_out_nodes:
                edge_data['type'] = 'out'
#                loop_momenta = tuple([0 for _ in range(LTD2_super_graph.n_loops)])
#                external_momenta = [0 for _ in range(len(outer_in_nodes))]
#                if edge_key[1] in outer_out_nodes:
#                    external_momenta[int(edge_key[1][1:])-1] = 1
#                elif edge_key[0] in outer_out_nodes:
#                    external_momenta[int(edge_key[0][1:])-1] = -1
#                edge_data['momentum'] = (loop_momenta, tuple(external_momenta))
            else:
                edge_data['type'] = 'virtual'
            edge_data['PDG'] = edge_data['pdg']
            del edge_data['pdg']
            # Keep the name (used for rendering only)
#            del edge_data['name']

        # assign node extra information
        for node_key, node_data in local_graph.nodes.items():
            # Skip external nodes that have already been treated
            if node_key in outer_in_nodes+outer_out_nodes:
                continue
            # First collect all adjacent edges:
            adjacent_in_edges = [
                dict(list(in_edge_data.items())+[('key', (u, v, c))]) for u, v, c, in_edge_data in
                local_graph.in_edges(node_key, data=True, keys=True)
            ]
            adjacent_out_edges = [
                dict(list(out_edge_data.items())+[('key', (u, v, c))]) for u, v, c, out_edge_data in
                local_graph.out_edges(node_key, data=True, keys=True)
            ]
            # The direction only matters in so far as we must flip the
            # momentum carried by edges that are outgoing as well as
            # change their PDG from particle to antiparticle
            for data in adjacent_in_edges:
                if len(data['indices']) == 2:
                    data['index_for_this_node'] = data['indices'][1]
                else:
                    # This is an external edge with a single index.
                    data['index_for_this_node'] = data['indices'][0]
            for data in adjacent_out_edges:
                data['index_for_this_node'] = data['indices'][0]
                data['momentum'] = (
                    tuple([-p for p in data['momentum'][0]]),
                    tuple([-p for p in data['momentum'][1]])
                )
                data['PDG'] = model.get_particle(
                    data['PDG']).get_anti_pdg_code()

            # We must now sort the edges according to the special rules for the vertex Feynman rules
            all_adjacent_edges = cls.sort_edges(
                model, adjacent_in_edges+adjacent_out_edges)
            node_data['PDGs'] = tuple([e['PDG'] for e in all_adjacent_edges])
            node_data['indices'] = tuple(
                [e['index_for_this_node'] for e in all_adjacent_edges])
            node_data['momenta'] = tuple([cls.momenta_decomposition_to_string(
                e['momentum']) for e in all_adjacent_edges])
            node_data['edge_ids'] = tuple(
                [e['key'] for e in all_adjacent_edges])

            # Example printout information about the vertex
            # misc.sprint("Vertex of node %s:\n%s"%(
            #        str(node_key),pformat(model.get_interaction(node_data['vertex_id']))))

        # Finally overwrite the edge momentum so as to be a string
        for edge_key, edge_data in local_graph.edges.items():
            edge_data['momentum'] = cls.momenta_decomposition_to_string(
                edge_data['momentum'])
            edge_data['vertices'] = (edge_key[0], edge_key[1])
            # In FORM conventions the fermion are going together with their flow, so we need
            # to flip the order of their fundamental/antifundamental indices so that FORM
            # builds the correct propagator.
            # NO LONGER NEEDED: This now directly done right in FORM.
#            particle = model.get_particle(edge_data['PDG'])
#            if len(edge_data['indices'])>1 and (particle.get('spin')%2==0 or particle.get('ghost')):
#                if not particle.get('is_part'):
#                    edge_data['indices'] = tuple([edge_data['indices'][1],edge_data['indices'][0]])

        graph_name = 'P%(proc_id)dL%(left_diagram_id)dR%(right_diagram_id)d' % LTD2_super_graph.call_signature
        form_super_graph = cls(
            name=graph_name,
            call_identifier=LTD2_super_graph.call_signature,
            edges=dict(local_graph.edges),
            nodes=dict(local_graph.nodes),
            overall_factor=overall_factor,
            multiplicity=multiplicity
        )
        # misc.sprint(graph_name)
        # misc.sprint(pformat(dict(LTD2_super_graph.graph.edges.items())))
        # misc.sprint(pformat(dict(local_graph.edges.items())))

        return form_super_graph

    @classmethod
    def from_dict(cls, file_path):
        """ Creates a FORMSuperGraph from a Python dict file path."""

        # TODO: Creates an instance from a Python dict dump.
        pass

    def to_dict(self, file_path=None):
        """ Outputs the FORMSuperGraph self to a Python dict file path."""

        dict_to_dump = {
            'edges': self.edges,
            'nodes': self.nodes,
            'overall_factor': self.overall_factor,
            'multiplicity': self.multiplicity
        }
        if file_path:
            open(file_path, 'w').write(pformat(dict_to_dump))
        else:
            return dict_to_dump

    def generate_ltd_integrand(self, topo, workspace, numerator_call):
        """Construct a table of integrand descriptors"""
        integrand_body = ''
        max_diag_id = 0

        for cut, cut_loop_topos in zip(topo.cuts, topo.cut_diagrams):
            for diag_set, loop_diag_set in zip(cut['diagram_sets'], cut_loop_topos):
                energy_map, energies, constants, shift_map = [], [], [], []
                prop_mom_in_lmb = []
                signature_offset = 0
                loops = 0  # LTD loop count

                prop_id = {}
                counter = 0
                for di, diag_info in enumerate(loop_diag_set['diagram_info']):
                    for li, l in enumerate(diag_info['graph'].loop_lines):
                        if all(s == 0 for s in l.signature):
                            continue
                        for pi, p in enumerate(l.propagators):
                            prop_id[(di, li, pi)] = counter
                            counter += 1

                res = []
                propagators = []
                # ltd_signatures = {}
                propcount = 1
                for di, diag_info in enumerate(loop_diag_set['diagram_info']):
                    for li, l in enumerate(diag_info['graph'].loop_lines):
                        is_constant = all(s == 0 for s in l.signature)

                        # ltd_signatures[(di, li)] = [0]* l.signature

                        for p in l.propagators:
                            # contruct the momentum in the LMB, using that LTD
                            lmp = np.array([0]*topo.topo.n_loops)
                            for s, v in zip(l.signature, diag_info['loop_momentum_map']):
                                lmp += s * np.array(v[0])

                            # transport shift to LMB
                            shift = np.array([0]*topo.topo.n_loops)
                            extshift = np.array(p.parametric_shift[1])
                            for s, c in zip(p.parametric_shift[0], cut['cuts']):
                                shift += s * np.array(c['signature'][0])
                                extshift += s * np.array(c['signature'][1])
                            extshift = np.array(list(extshift[:len(extshift)//2]) + [0]*(len(extshift)//2)) +\
                                np.array(
                                    list(extshift[len(extshift)//2:]) + [0]*(len(extshift)//2))

                            totalmom = self.momenta_decomposition_to_string(
                                (lmp + shift, extshift), True)

                            # TODO: recycle energy computations since Es will appear more than once
                            if not is_constant:
                                prop_mom_in_lmb.append((lmp, shift, extshift))
                                energy_map.append(
                                    (p.m_squared if not p.uv else 'mUV*mUV', 1))
                                energies.append(totalmom)
                                shift_map.append(list(shift) + list(extshift))

                            if is_constant:
                                constants.append(
                                    (totalmom, p.m_squared if not p.uv else 'mUV*mUV', p.power))

                    diagres = []
                    # enumerate all cut options
                    for co in [x for css in diag_info['graph'].ltd_cut_structure for x in
                            product(*[[(cs, (li, i)) for i in range(len(l.propagators))] for li, (cs, l) in enumerate(zip(css, diag_info['graph'].loop_lines)) if cs != 0])]:
                        ltd_closure_factor = int(np.prod([s for (s, _) in co]))

                        # construct the cut basis to LTD loop momentum basis mapping, used to substitute the numerator
                        mat = [diag_info['graph'].loop_lines[li].signature for (
                            _, (li, _)) in co]
                        if mat == []:
                            nmi = []
                            cb_to_lmb = []
                        else:
                            # the tranpose matrix is used for signatures
                            nmi = np.linalg.inv(np.array(mat).transpose())
                            cb_to_lmb = np.linalg.inv(np.array(mat))

                        m = []
                        ltdenergy = ['ltd{0},{1}E{0}'.format(prop_id[(
                            di, li, pi)], '+' if cut_sign == 1 else '-') for (cut_sign, (li, pi)) in co]
                        for i, r in enumerate(cb_to_lmb):
                            mm = []
                            for (c, (_, (li, pi))) in zip(r, co):
                                if c != 0:
                                    ext = self.momenta_decomposition_to_string((prop_mom_in_lmb[prop_id[(
                                        di, li, pi)]][1], prop_mom_in_lmb[prop_id[(di, li, pi)]][2]), True)
                                    if ext == '':
                                        ext = '0'

                                    mm.append('{}ltd{}{}energies({})'.format(
                                        '' if c == 1 else '-', prop_id[(di, li, pi)], '-' if c == 1 else '+', ext))
                            m += ['c{}'.format(i + len(cut['cuts']) +
                                               signature_offset), '+'.join(mm)]

                        r = []
                        der = []
                        for li, l in enumerate(diag_info['graph'].loop_lines):
                            if all(s == 0 for s in l.signature):
                                continue

                            energy = []
                            energy_full = ''
                            sig_map = nmi.dot(l.signature)
                            for (sig_sign, (cut_sign, (lci, pci))) in zip(sig_map, co):
                                if sig_sign != 0:
                                    momp = self.momenta_decomposition_to_string((prop_mom_in_lmb[prop_id[(
                                        di, lci, pci)]][1], prop_mom_in_lmb[prop_id[(di, lci, pci)]][2]), True)
                                    energy.append('{},ltd{},{}energies({})'.format(int(sig_sign), prop_id[(di, lci, pci)],
                                        '+' if -sig_sign == 1 else '-',
                                        '0' if momp == '' else momp))
                                    # the full energy including the cut sign
                                    energy_full += '{}E{}{}energies({})'.format('+' if int(cut_sign * sig_sign) == 1 else '-', prop_id[(di, lci, pci)],
                                        '+' if -int(sig_sign) == 1 else '-',
                                        '0' if momp == '' else momp)

                            for pi, p in enumerate(l.propagators):
                                # TODO: recycle propagator ids if the functional form is the same!
                                powmod = '' if p.power == 1 else '^' + \
                                    str(p.power)
                                if (1, (li, pi)) in co:
                                    propagators.append(
                                        '2*E{0}'.format(prop_id[(di, li, pi)]))
                                    r.append('prop({0},1,ltd{1},0,E{1}){2}'.format(
                                        propcount, prop_id[(di, li, pi)], powmod))
                                    if p.power > 1:
                                        # add derivative prescription
                                        der.append('ltd{},{}'.format(
                                            prop_id[(di, li, pi)], p.power - 1))
                                elif (-1, (li, pi)) in co:
                                    propagators.append(
                                        '-2*E{0}'.format(prop_id[(di, li, pi)]))
                                    r.append(
                                        'prop({0},-1,ltd{1},0,-E{1}){2}'.format(propcount, prop_id[(di, li, pi)], powmod))
                                    if p.power > 1:
                                        der.append('ltd{},{}'.format(
                                            prop_id[(di, li, pi)], p.power - 1))
                                else:
                                    momp = self.momenta_decomposition_to_string((prop_mom_in_lmb[prop_id[(
                                        di, li, pi)]][1], prop_mom_in_lmb[prop_id[(di, li, pi)]][2]), True)
                                    r.append('prop({0},{1},E{2}+energies({3})){4}*prop({5},{1},-E{2}+energies({3})){4}'.format(propcount, ','.join(energy), prop_id[(di, li, pi)],
                                        '0' if momp == '' else momp, powmod, propcount + 1))

                                    propagators.append(
                                        '{}+E{}+energies({})'.format(energy_full, prop_id[(di, li, pi)], '0' if momp == '' else momp))
                                    propagators.append(
                                        '{}-E{}+energies({})'.format(energy_full, prop_id[(di, li, pi)], '0' if momp == '' else momp))
                                    propcount += 1
                                propcount += 1
                        diagres.append('{}*{}{}{}({})'.format(
                            ltd_closure_factor,
                            'ltdcbtolmb({})*'.format(','.join(m)
                                        ) if len(m) > 0 else '',
                            'ltdenergy({})*'.format(','.join(ltdenergy)
                                       ) if len(ltdenergy) > 0 else '',
                            'der({})*'.format(','.join(der)
                                 ) if len(der) > 0 else '',
                            '*'.join(r) if len(r) > 0 else '1'))

                    res.append('\n\t\t\t+'.join(diagres))
                    loops += diag_info['graph'].n_loops
                    signature_offset += diag_info['graph'].n_loops

                res = '\n\t\t*'.join(['({})'.format(l) for l in res])

                self.integrand_info['LTD'][(numerator_call, diag_set['id'])] = (
                    energy_map, constants, loops, diag_set['id'])
                max_diag_id = max(max_diag_id, diag_set['id'])
                integrand_body += 'Fill ltdtopo({}) = (-1)^{}*constants({})*\n\tellipsoids({})*\n\tallenergies({})*(\n\t\t{}\n);\n'.format(diag_set['id'],
                    loops, ','.join(c[0] for c in constants), ','.join(propagators), ','.join(energies), res)

        with open(pjoin(workspace, 'ltdtable_{}.h'.format(numerator_call)), 'w') as f:
            f.write("""
Auto S invd, E, shift, ltd;
S r, s;
CF a, num, ncmd, conf1, replace, energies, ellipsoids, ltdcbtolmb, ltdenergy, constants;
NF allenergies;
Set invdset: invd0,...,invd10000;
CTable ltdtopo(0:{});

{}
""".format(max_diag_id, integrand_body))

    def generate_integrand(self, topo, workspace, numerator_call, progress_bar=None):
        """Construct a table of integrand descriptors"""
        topo_map = ''
        integrand_body = ''
        max_diag_set_id = 0
        max_diag_id = 0

        unique_pf = {}
        for cut, cut_loop_topos in zip(topo.cuts, topo.cut_diagrams):
            for diag_set, loop_diag_set in zip(cut['diagram_sets'], cut_loop_topos):
                signature_offset = 0
                total_ltd_loops = topo.topo.n_loops - len(cut['cuts']) + 1
                for diag_id, diag_info in enumerate(loop_diag_set['diagram_info']):
                    signatures, n_props, energy_map, energies, constants, shift_map = [], [], [], [], [], []

                    for l in diag_info['graph'].loop_lines:
                        is_constant = all(s == 0 for s in l.signature)
                        if not is_constant:
                            signatures.append(list(l.signature))
                            n_props.append(
                                sum(p.power for p in (l.propagators)))
                        for p in l.propagators:
                            # contruct the momentum in the LMB, using that LTD
                            lmp = np.array([0]*topo.topo.n_loops)
                            for s, v in zip(l.signature, diag_info['loop_momentum_map']):
                                lmp += s * np.array(v[0])

                            # transport shift to LMB
                            shift = np.array([0]*topo.topo.n_loops)
                            extshift = np.array(p.parametric_shift[1])
                            for s, c in zip(p.parametric_shift[0], cut['cuts']):
                                shift += s * np.array(c['signature'][0])
                                extshift += s * np.array(c['signature'][1])
                            extshift = np.array(list(extshift[:len(extshift)//2]) + [0]*(len(extshift)//2)) +\
                                np.array(
                                    list(extshift[len(extshift)//2:]) + [0]*(len(extshift)//2))

                            totalmom = self.momenta_decomposition_to_string(
                                (lmp + shift, extshift), True)

                            # recycle energy computations when there are duplicate edges
                            if not is_constant:
                                energy_map.append(
                                    ((p.m_squared if p.m_squared != 0 else 'small_mass_sq') if not p.uv else 'mUV*mUV', p.power))

                                for _ in range(p.power):
                                    energies.append(totalmom)
                                    shift_map.append(
                                        list(shift) + list(extshift))
                            else:
                                constants.append(
                                    (totalmom, (p.m_squared if p.m_squared != 0 else 'small_mass_sq') if not p.uv else 'mUV*mUV', p.power))

                    if len(signatures) == 0:
                        # no loop dependence for this cut
                        res = '\t1\n'
                        resden = ''
                    else:
                        # logger.info("Input to PF generator:\nn_props=%s\nsignatures=%s"%(
                        #    pformat(n_props),pformat(signatures)
                        # ))
                        pf = LTD.partial_fractioning.PartialFractioning(n_props, signatures,
                                                name=str(diag_set['id']), shift_map=np.array(shift_map).T,
                                                n_sg_loops=topo.topo.n_loops, ltd_index=len(
                                                    cut['cuts']) - 1 + signature_offset,
                                                progress_bar=progress_bar)
                        pf.shifts_to_externals()  # shift_map=np.array(shift_map).T)
                        res = pf.to_FORM()
                        res = '\n'.join(['\t' + l for l in res.split('\n')])
                        resden = ','.join(pf.den_library)

                    global_diag_id = (diag_set['id'], diag_id)

                    signature_offset += diag_info['graph'].n_loops

                    pf_sig = (tuple(n_props), tuple(tuple(x) for x in signatures), tuple(tuple(x) for x in shift_map),
                        tuple(energies), tuple(constants), tuple(energy_map))
                    max_diag_set_id = max(max_diag_set_id, diag_set['id'])
                    max_diag_id = max(max_diag_id, diag_id)
                    if pf_sig not in unique_pf:
                        unique_pf[pf_sig] = global_diag_id

                        integrand_body += 'Fill pftopo({},{}) = constants({})*\nallenergies({})*\nellipsoids({})*(\n{});\n'.format(*global_diag_id,
                            ','.join(c[0] for c in constants), ','.join(energies), resden, res)

                    topo_map += 'Fill pfmap({},{}) = diag({},{});\n'.format(
                        *global_diag_id, *unique_pf[pf_sig])
                    self.integrand_info['PF'][(numerator_call, *global_diag_id)] = (
                        energy_map, constants, diag_info['graph'].n_loops, unique_pf[pf_sig])

        with open(pjoin(workspace, 'pftable_{}.h'.format(numerator_call)), 'w') as f:
            f.write("""
Auto S invd, E, shift;
S r, s;
CF a, num, ncmd, conf1, ellipsoids, allenergies, replace, constants;
NF energies;
CTable pftopo(0:{},0:{});
CTable pfmap(0:{},0:{});

{}

{}
""".format(max_diag_set_id, max_diag_id, max_diag_set_id, max_diag_id, topo_map, integrand_body))

    def get_edge_scaling(self, pdg):
        # all scalings that deviate from -2
        scalings = {1: -1, 2: -1, 3: -1, 4: -1,
            5: -1, 6: -1, 11: -1, 12: -1, 13: -1}
        return scalings[abs(pdg)] if abs(pdg) in scalings else -2

    def get_node_scaling(self, pdgs):
        # only the triple gluon vertex and the ghost gluon vertex have a non-zero scaling
        if pdgs == (25, 21, 21):
            return 2
        elif pdgs == (25, 21, 21, 21) or pdgs == (21, 21, 21) or pdgs == (-82, 21, 82):
            return 1
        else:
            return 0

    def generate_squared_topology_files(self, root_output_path, model, process_definition, n_jets, numerator_call, final_state_particle_ids=(), jet_ids=None, write_yaml=True, bar=None,
        integrand_type=None, workspace=None):
        if workspace is None:
            workspace = pjoin(root_output_path, os.pardir, 'workspace')

        if bar:
            bar.update(i_lmb='1')
            max_lmb = 1
            if isinstance(self.additional_lmbs, list):
                max_lmb += len(self.additional_lmbs)
            bar.update(max_lmb='%d' % max_lmb)

        if self.is_zero:
            return False

        # Relabel edges according to alphaLoop conventions:
        for edge_key, edge_data in self.edges.items():            
            edge_data['name'] = 'p' + \
                edge_data['name'] if edge_data['type'] == 'virtual' else 'q' + \
                    edge_data['name'][1:]
        # relabel the powers according to alphaloop conventions
        if self.is_amplitude:
            self.powers = {}
            for edge_data in self.edges.values():
                self.powers.update({edge_data["name"]: edge_data.get('power',1)})
        

        # TODO: sort such that the first 4 entries are external (it seems to happen by chance now every time)
        edge_map_lin = [(e['name'], e['vertices'][0], e['vertices'][1])
                         for e in self.edges.values()]
        assert(e[0] != 'q' or int(e[1:]) < 5 for e in edge_map_lin)

<<<<<<< HEAD
        particle_ids = {e['name']: e['PDG'] for e in self.edges.values()}
        particle_masses = {e['name']: 0. if e['PDG'] == 1337 else model['parameter_dict']
            [model.get_particle(e['PDG']).get('mass')].real for e in self.edges.values()}
=======
        particle_ids = { e['name']: e['PDG'] for e in self.edges.values() }
        particle_masses = {e['name']: model['parameter_dict'][model.get_particle(e['PDG']).get('mass')].real for e in self.edges.values()}
>>>>>>> 26bd3f4c

        num_incoming = sum(1 for e in edge_map_lin if e[0][0] == 'q') // 2

        if num_incoming == 1:
            external_momenta = {
                'q1': [500., 0., 0., 0.], 'q2': [500., 0., 0., 0.]}
            # external_momenta = {'q1': [1., 0., 0., 0.], 'q2': [1., 0., 0., 0.]}
            p = np.array(external_momenta['q1'])
        else:
            external_momenta = {'q1': [500., 0., 0., 500.], 'q2': [
                500., 0., 0., -500.], 'q3': [500., 0., 0., 500.], 'q4': [500., 0., 0., -500.]}
            # external_momenta = {'q1': [1., 0., 0., 1.], 'q2': [1., 0., 0., -1.], 'q3': [1., 0., 0., 1.], 'q4': [1., 0., 0., -1.]}
            p = np.array(external_momenta['q1']) + \
                         np.array(external_momenta['q2'])

        loop_momenta = []
        n_loops = len(self.edges) - len(self.nodes) + 1

        for loop_var in range(n_loops):
            lm = next((ee['name'], ee['signature'][0][loop_var]) for ee in self.edges.values() if all(s == 0 for s in ee['signature'][1]) and
                sum(abs(s) for s in ee['signature'][0]) == 1 and ee['signature'][0][loop_var] == 1)
            loop_momenta.append(lm)

        if isinstance(self.additional_lmbs, list):
            call_signature_ID = numerator_call
        else:
            call_signature_ID = self.additional_lmbs * \
                FORM_processing_options['FORM_call_sig_id_offset_for_additional_lmb']+numerator_call

        # If effective_vertex_id is specified, we will only consider the CC cut that cuts all internal edges connecting to that vertex id
        cut_filter = []
        if (self.effective_vertex_id is not None) and (not self.is_amplitude):
            cut_filter.append(set(edge_data['name'] for edge_key, edge_data in self.edges.items(
            ) if self.effective_vertex_id in edge_data['vertices'] and edge_data['type'] == 'virtual'))

        if self.is_amplitude:
            cut_filter.append(set(edge_data['name'] for edge_key, edge_data in self.edges.items(
            ) if edge_data.get('is_cut',False))) # 'is_cut' is set in sew_amp_diags in amplitudes.py


        if 'PDGs' in self.nodes[1].values():
            vrtx_weights = {nv: self.get_node_scaling(
                n['PDGs']) for nv, n in self.nodes.items()}
        else:
            vrtx_weights = {}
        
        
        # notice the edge-weight we assign to avoid uv-configs
        if self.is_amplitude:
            topo = LTD.squared_topologies.SquaredTopologyGenerator(edge_map_lin,
                self.name, [
                    'q1', 'q2'][:num_incoming], n_jets, external_momenta,
                loop_momenta_names=tuple([l for l, s in loop_momenta]),
                loop_momenta_signs=tuple([s for l, s in loop_momenta]),
                particle_ids=particle_ids,
                masses=particle_masses,
                final_state_particle_ids=final_state_particle_ids,
                jet_ids=jet_ids,
                overall_numerator=1.0,
                numerator_structure={},
                FORM_numerator={'call_signature': {'id': call_signature_ID}},
                FORM_integrand={'call_signature': {'id': call_signature_ID}},
                edge_weights={e['name']: -20 for e in self.edges.values()},
                vertex_weights=vrtx_weights,
                generation_options=FORM_processing_options,
                analytic_result=(self.benchmark_result if hasattr(
                    self, "benchmark_result") else None),
                default_kinematics=self.default_kinematics,
                cut_filter=cut_filter,
                is_amplitude=self.is_amplitude,
                external_data=self.external_data,
                color_struc=self.color_struc,
                powers = self.powers,
                additional_calls = self.additional_calls,

            )
        else:
            topo = LTD.squared_topologies.SquaredTopologyGenerator(edge_map_lin,
                self.name, [
                    'q1', 'q2'][:num_incoming], n_jets, external_momenta,
                loop_momenta_names=tuple([l for l, s in loop_momenta]),
                loop_momenta_signs=tuple([s for l, s in loop_momenta]),
                particle_ids=particle_ids,
                masses=particle_masses,
                final_state_particle_ids=final_state_particle_ids,
                jet_ids=jet_ids,
                overall_numerator=1.0,
                numerator_structure={},
                FORM_numerator={'call_signature': {'id': call_signature_ID}},
                FORM_integrand={'call_signature': {'id': call_signature_ID}},
                edge_weights={e['name']: self.get_edge_scaling(
                    e['PDG']) for e in self.edges.values()},
                vertex_weights=vrtx_weights,
                generation_options=FORM_processing_options,
                analytic_result=(self.benchmark_result if hasattr(
                    self, "benchmark_result") else None),
                default_kinematics=self.default_kinematics,
                cut_filter=cut_filter

            )
        # check if cut is possible

        if len(topo.cuts) == 0:
            logger.info("No cuts for graph {}".format(self.name))
            return False

        self.generate_replacement_rules(topo)
        self.squared_topology = topo

        # Also generate the squared topology yaml files of all additional LMB topologies used for cross-check
        if isinstance(self.additional_lmbs, list):
            for i_lmb, (_, _, _, other_lmb_supergraph) in enumerate(self.additional_lmbs):
                if bar:
                    bar.update(i_lmb='%d' % (i_lmb+2))
                other_lmb_supergraph.generate_squared_topology_files(root_output_path, model, process_definition, n_jets, numerator_call,
                        final_state_particle_ids=final_state_particle_ids, jet_ids=jet_ids, write_yaml=write_yaml, workspace=workspace,
                        bar=bar, integrand_type=integrand_type)

        if integrand_type is not None:
            if integrand_type == "both" or integrand_type == "LTD":
                self.generate_ltd_integrand(topo, workspace, call_signature_ID)
            if integrand_type == "both" or integrand_type == "PF":
                self.generate_integrand(
                    topo, workspace, call_signature_ID, progress_bar=bar)

        if write_yaml:
            if isinstance(self.additional_lmbs, int):
                topo.export(pjoin(root_output_path, "%s_LMB%d.yaml" %
                            (self.name, self.additional_lmbs)))
            else:
                topo.export(pjoin(root_output_path, "%s.yaml" % self.name))
        return True

    def generate_replacement_rules(self, topo):
        # collect the transformations of the bubble
        configurations = []
        bubble_to_cut = OrderedDict()

        uv_diagrams = []
        for cut_index, (cut, cut_loop_topos) in enumerate(zip(topo.cuts, topo.cut_diagrams)):
            last_cmb = ''
            for diag_set, loop_diag_set in zip(cut['diagram_sets'], cut_loop_topos):
                trans = ['1']
                diag_set_uv_conf = []
                diag_momenta = []

                for diag_id, (diag_info, loop_diag_info) in enumerate(zip(diag_set['diagram_info'], loop_diag_set['diagram_info'])):
                    diag_moms = ','.join(self.momenta_decomposition_to_string(
                        lmm, False) for lmm in loop_diag_info['loop_momentum_map'])
                    if diag_moms != '':
                        diag_momenta.append('diag({},{},{})'.format(
                            diag_set['id'], diag_id, diag_moms))
                    else:
                        diag_momenta.append(
                            'diag({},{})'.format(diag_set['id'], diag_id))

                    der_edge = None
                    if diag_info['derivative'] is not None:
                        # add a factor 1/2 since the bubble will appear in two cuts
                        trans.append('1/2')

                        # if the cutkosky cut has a negative sign, we derive in -p^0 instead of p^0.
                        # here we compensate for this sign
                        trans.append(str(
                            next(c for c in cut['cuts'] if c['edge'] == diag_info['derivative'][0])['sign']))

                        der_edge = diag_info['derivative'][1]
                        ext_mom = next(ee for ee in self.edges.values(
                        ) if ee['name'] == diag_info['derivative'][0])['momentum']
                        der_mom = next(ee for ee in self.edges.values(
                        ) if ee['name'] == diag_info['derivative'][1])['momentum']
                        ext_sig = next(ee for ee in self.edges.values(
                        ) if ee['name'] == diag_info['derivative'][0])['signature']
                        der_sig = next(ee for ee in self.edges.values(
                        ) if ee['name'] == diag_info['derivative'][1])['signature']

                        if diag_info['bubble_momenta'] not in bubble_to_cut:
                            bubble_to_cut[diag_info['bubble_momenta']] = (
                                diag_info['derivative'][0], set())

                        if diag_info['derivative'][0] == diag_info['derivative'][1]:
                            # numerator derivative
                            index = next(i for i, bub in enumerate(
                                bubble_to_cut.keys()) if bub == diag_info['bubble_momenta'])
                            trans.append('der(pbubble' + str(index) + ')')
                        else:
                            # check if we pick up a sign change due to the external momentum flowing in the opposite direction
                            signs = [
                                se * sc for se, sc in zip(der_sig[0] + der_sig[1], ext_sig[0] + ext_sig[1]) if se * sc != 0]
                            assert(len(set(signs)) == 1)
                            trans.append(
                                '-2*{}({})'.format('1*' if signs[0] == 1 else '-1*', der_mom))
                            bubble_info = bubble_to_cut[diag_info['bubble_momenta']]
                            bubble_to_cut[diag_info['bubble_momenta']] = (
                                bubble_info[0], bubble_info[1] | {der_edge})

                    # translate the UV forest
                    uv_subgraphs = []

                    if diag_info['uv_info'] is None:
                        continue

                    uv_info = diag_info['uv_info']

                    uv_sig = '*'.join(['t{}^{}'.format(x, uv_info['derived_loop_lines'].count(x))
                                      for x in range(len(uv_info['loop_lines']))])

                    # get the external momenta without sign
                    # note: the signatures are unaffected by the bubble treatment from before
                    external_momenta = set(m for e in uv_info['external_edges']
                        for m in self.momenta_decomposition_to_string(next(ee for ee in self.edges.values() if ee['name'] == e)['signature'], False)
                                .replace('-', '+').split('+') if m != '')

                    # construct the vertex structure of the UV subgraph
                    # TODO: are the LTD vertices reliable?
                    vertex_structure = []
                    subgraph_vertices = set(v for ll in loop_diag_info['graph'].loop_lines for v in (
                        ll.start_node, ll.end_node))
                    for v in subgraph_vertices:
                        vertex = []
                        for ll in loop_diag_info['graph'].loop_lines:
                            for (dv, outgoing) in ((ll.start_node, 1), (ll.end_node, -1)):
                                if v != dv:
                                    continue
                                loop_mom_sig = ''
                                for s, lmm in zip(ll.signature, loop_diag_info['loop_momentum_map']):
                                    if s != 0:
                                        loop_mom_sig += '{}({})'.format(
                                            '+' if s * outgoing == 1 else '-', self.momenta_decomposition_to_string(lmm, False))
                                vertex.append(loop_mom_sig)
                        vertex_structure.append(
                            'vxs({})'.format(','.join(vertex)))

                    uv_props = []
                    for i, (ll_sig, propagators) in enumerate(loop_diag_info['uv_loop_lines']):
                        # the parametric shift is given in terms of external momenta of the subgraph
                        # translate the signature and param_shift to momenta of the supergraph
                        loop_mom_sig = ''
                        for s, lmm in zip(ll_sig, loop_diag_info['loop_momentum_map']):
                            if s != 0:
                                loop_mom_sig += '{}({})'.format(
                                    '+' if s == 1 else '-', self.momenta_decomposition_to_string(lmm, False))

                        for (edge_name, param_shift) in propagators:
                            ext_mom_sig = ''
                            edge_mass = 'masses({})'.format(
                                next(ee for ee in self.edges.values() if ee['name'] == edge_name)['PDG'])

                            if all(s == 0 for s in param_shift[1]):
                                uv_props.append('uvprop({},t{},0,{})'.format(
                                    loop_mom_sig, i, edge_mass))
                                continue

                            for (ext_index, s) in enumerate(param_shift[1]):
                                if s != 0:
                                    ext_mom = diag_info['graph'].edge_map_lin[diag_info['graph'].ext[ext_index]][0]
                                    ext_edge = next(
                                        ee for ee in self.edges.values() if ee['name'] == ext_mom)
                                    ext_mom_sig += '{}({})'.format('+' if s == 1 else '-',
                                        self.momenta_decomposition_to_string(ext_edge['signature'], False))

                            # the edge may have a raised power due to the bubble derivative
                            power = 2 if edge_name == diag_info['derivative_edge'] else 1
                            for _ in range(power):
                                uv_props.append('uvprop({},t{},{},{})'.format(
                                    loop_mom_sig, i, ext_mom_sig, edge_mass))
                    # it could be that there are no propagators with external momentum dependence when pinching duplicate edges
                    if uv_props == []:
                        uv_sig = 't0^0'
                        uv_props = ['1']

                    if diag_info['integrated_ct']:
                        uv_sig += '*ICT'

                    uv_conf_diag = 'uvconf({},{}*{})'.format(
                        ','.join(external_momenta), '*'.join(uv_props), '*'.join(vertex_structure))
                    if uv_conf_diag not in uv_diagrams:
                        uv_diagrams.append(uv_conf_diag)

                    uv_conf = 'uvconf({},{},{},{})'.format(uv_sig, uv_info['taylor_order'], ','.join(
                        external_momenta), uv_diagrams.index(uv_conf_diag))
                    uv_subgraphs.append('subgraph({}{},{})'.format(uv_info['graph_index'],
                        (',' if len(uv_info['subgraph_indices']) > 0 else '') +
                         ','.join(str(si)
                                  for si in uv_info['subgraph_indices']),
                        uv_conf))

                    if uv_subgraphs != []:
                        diag_set_uv_conf.append('*'.join(uv_subgraphs))

                # construct the map from the lmb to the cmb
                cmb_map = []
                n_loops = len(self.edges) - len(self.nodes) + 1
                for i in range(n_loops):
                    s = ''
                    for cc, cs in enumerate(loop_diag_set['cb_to_lmb'][i * n_loops:i * n_loops+n_loops]):
                        if cs != 0:
                            s += '{}c{}'.format('+' if cs ==
                                                1 else '-', cc + 1)
                            if cc < len(cut['cuts'][:-1]):
                                d = self.momenta_decomposition_to_string(
                                    ([0] * n_loops, cut['cuts'][cc]['signature'][1]), False)
                                if d != '':
                                    # note the sign inversion
                                    s += '{}({})'.format('-' if cs ==
                                             1 else '+', d)
                    cmb_map.append(('k' + str(i + 1), s))

                cmb_map = 'cmb({})'.format(
                    ','.join(d for c in cmb_map for d in c))

                if last_cmb == '':
                    last_cmb = cmb_map
                if last_cmb != cmb_map:
<<<<<<< HEAD
                    logger.warning(
                        "WARNING: cmbs differ between diagram sets. inherit_deformation_for_uv_counterterm should be set to FALSE.")
                    # raise AssertionError("Diagram sets do not have the same cmb")
=======
                    pass
                    #logger.warning("WARNING: cmbs differ between diagram sets. inherit_deformation_for_uv_counterterm should be set to FALSE.")
                    #raise AssertionError("Diagram sets do not have the same cmb")
>>>>>>> 26bd3f4c

                # store which momenta are LTD momenta
                conf = 'c0' if n_loops == len(cut['cuts'][:-1]) else ','.join(
                    'c' + str(i + 1) for i in range(len(cut['cuts'][:-1]), n_loops))

                if diag_momenta == []:
                    diag_momenta = ['1']

                conf = 'conf({},{},{},{},{})*{}'.format(
                    diag_set['id'], cut_index, cmb_map, conf, '*'.join(trans), '*'.join(diag_momenta))
                if diag_set_uv_conf != []:
                    conf += '*\n    uv({})'.format('*'.join(diag_set_uv_conf))

                configurations.append(conf)
            configurations[-1] += '\n'

        # replace external momentum in all bubble vertices and edges with a dummy momentum
        # TODO: there is an awful lot of string manipulation here...
        mommap = []
        for i, ((bubble_edges, bubble_ext_edges), (cut_edge, bubble_derivative_edges)) in enumerate(bubble_to_cut.items()):
            ce = next(ee for ee in self.edges.values()
                      if ee['name'] == cut_edge)

            if len(bubble_derivative_edges) == 0:
                # the bubble is a single vertex: update it
                bubble_v = next(v for v in self.nodes.values() if set(
                    self.edges[eid]['name'] for eid in v['edge_ids']) == set(bubble_ext_edges))
                bubble_v['momenta'] = ('pbubble' + str(i) if bubble_v['momenta'][0] == ce['momentum'] else '-pbubble' + str(i),
                    'pbubble' + str(i) if bubble_v['momenta'][1] == ce['momentum'] else '-pbubble' + str(i))

            for edge in bubble_derivative_edges:
                e = next(ee for ee in self.edges.values()
                         if ee['name'] == edge)

                signs = [se * sc for se, sc in zip(e['signature'][0] + e['signature']
                                                   [1], ce['signature'][0] + ce['signature'][1]) if se * sc != 0]
                assert(len(set(signs)) == 1)
                e['momentum'] += '{}(pbubble{}-({}))'.format('+' if signs[0]
                                     == 1 else '-', i, ce['momentum'])

                # update the vertices attached to this edge
                ext_mom_vars = [emp for emp in ce['momentum'].replace(
                    '-', '+').split('+') if emp != '']
                ext_mom_signs = [
                    '-' if ('-' + emp) in ce['momentum'] else '+' for emp in ext_mom_vars]
                for vi in e['vertices']:
                    v = self.nodes[vi]
                    momenta = list(v['momenta'])
                    for mi, (m, eid) in enumerate(zip(momenta, v['edge_ids'])):
                        # only update the momentum of the external (cut) edge or the current edge
                        if self.edges[eid]['name'] == edge or self.edges[eid]['name'] not in bubble_edges:
                            # find a momentum that is shared between the external momentum and the edge to determine the sign
                            (ext_var_in_mom, ext_sign_in_mom) = next((emp, ems)
                             for emp, ems in zip(ext_mom_vars, ext_mom_signs) if emp in m)
                            sign = ('-' if ext_sign_in_mom == '+' else '+') if (
                                '-' + ext_var_in_mom) in m else ('+' if ext_sign_in_mom == '+' else '-')
                            momenta[mi] += '{}(pbubble{}-({}))'.format(sign,
                                               i, ce['momentum'])
                    v['momenta'] = tuple(momenta)

            mommap.append('subs(pbubble{},{})'.format(i, ce['momentum']))

        self.replacement_rules = ''
        if len(mommap) > 0:
            self.replacement_rules = '*\n' + '*\n'.join(mommap)

        self.configurations = (uv_diagrams, '\n +'.join(configurations))


class FORMSuperGraphIsomorphicList(list):
    """ Container class for a list of FROMSuperGraph with the same denominator structure"""

    def __init__(self, graph_list):
        """ Instantiates a list of FORMSuperGraphs from a list of either
        FORMSuperGraph instances or LTD2SuperGraph instances."""

        for g in graph_list:
            if isinstance(g, FORMSuperGraph):
                self.append(g)
                self.is_amplitude = g.is_amplitude
                self.color_struc = g.color_struc
                self.external_data = g.external_data
            else:
                self.append(FORMSuperGraph.from_LTD2SuperGraph(g))
                self.is_amplitude = False
                self.color_struc = None
                self.external_data = g.external_data

    def generate_numerator_form_input(self, additional_overall_factor='',):
        return '+'.join(g.generate_numerator_form_input(additional_overall_factor) for g in self)

    def analyze_FORM_output(self, FORM_stdout, FORM_vars):
        """ Analyze the FORM otuput to gather statistics about the generation."""

        code_generation_statistics = {}

        original_op_count_re = re.compile(
            "^\*\*\* STATS: original\s*(?P<npower>\d+)P\s*(?P<nmult>\d+)M\s*(?P<nadd>\d+)A.*$")
        optimized_op_count_re = re.compile(
            "^\*\*\* STATS: optimized\s*(?P<npower>\d+)P\s*(?P<nmult>\d+)M\s*(?P<nadd>\d+)A.*$")

        accumulation_mode = None
        current_optimized = None
        for line in FORM_stdout.split('\n'):
            if 'START integrand' in line:
                accumulation_mode = 'integrand_%s' % FORM_vars['INTEGRAND']
                continue
            if 'END integrand' in line:
                # register last displayed optimized count
                if current_optimized is not None:
                    if '%s_optimized_op_count' % accumulation_mode not in code_generation_statistics:
                        code_generation_statistics['%s_optimized_op_count' %
                            accumulation_mode] = current_optimized
                    else:
                        for k, v in current_optimized.items():
                            code_generation_statistics['%s_optimized_op_count' %
                                accumulation_mode][k] += v
                # Reset curent_optimized
                current_optimized = None
                accumulation_mode = None
                continue
            if 'START numerator' in line:
                accumulation_mode = 'numerator'
                continue
            if 'END numerator' in line:
                # register last displayed optimized count
                if current_optimized is not None:
                    if '%s_optimized_op_count' % accumulation_mode not in code_generation_statistics:
                        code_generation_statistics['%s_optimized_op_count' %
                            accumulation_mode] = current_optimized
                    else:
                        for k, v in current_optimized.items():
                            code_generation_statistics['%s_optimized_op_count' %
                                accumulation_mode][k] += v
                # Reset curent_optimized
                current_optimized = None
                accumulation_mode = None
                continue
            if accumulation_mode is None:
                continue

            original_op_count_match = original_op_count_re.match(line)
            if original_op_count_match is not None:
                # register last displayed optimized count
                if current_optimized is not None:
                    if '%s_optimized_op_count' % accumulation_mode not in code_generation_statistics:
                        code_generation_statistics['%s_optimized_op_count' %
                            accumulation_mode] = current_optimized
                    else:
                        for k, v in current_optimized.items():
                            code_generation_statistics['%s_optimized_op_count' %
                                accumulation_mode][k] += v
                # Then register new original op count
                orig_op_count = {
                    'additions': int(original_op_count_match.group('nadd')),
                    'multiplications': int(original_op_count_match.group('nmult')),
                    'powers': int(original_op_count_match.group('npower'))
                }
                if '%s_original_op_count' % accumulation_mode not in code_generation_statistics:
                    code_generation_statistics['%s_original_op_count' %
                        accumulation_mode] = orig_op_count
                else:
                    for k, v in orig_op_count.items():
                        code_generation_statistics['%s_original_op_count' %
                            accumulation_mode][k] += v
                # Reset curent_optimized
                current_optimized = None
                continue

            optimized_op_count_match = optimized_op_count_re.match(line)
            if optimized_op_count_match is not None:
                # Overwrite the new value from the current optimized nop
                current_optimized = {
                    'additions': int(optimized_op_count_match.group('nadd')),
                    'multiplications': int(optimized_op_count_match.group('nmult')),
                    'powers': int(optimized_op_count_match.group('npower'))
                }

        # print(FORM_stdout)
        # print(code_generation_statistics)

        # Add the compression level metric if the necessary info is present.
        for info in ['numerator', 'integand_LTD', 'integand_PF']:
            if ('%s_original_op_count' % info in code_generation_statistics) and ('%s_optimized_op_count' % info in code_generation_statistics):
                for op_type in ['additions', 'multiplications', 'powers']:
                    compression = 0.
                    if code_generation_statistics['%s_original_op_count' % info][op_type] != 0:
                        compression = 100.0*(1.-(float(code_generation_statistics['%s_optimized_op_count' % info][op_type])/float(
                            code_generation_statistics['%s_original_op_count' % info][op_type])))
                    if '%s_compression_percentage' % info not in code_generation_statistics:
                        code_generation_statistics['%s_compression_percentage' % info] = {
                            }
                    code_generation_statistics['%s_compression_percentage' % info][op_type] = float(
                        '%.2f' % compression)

        return code_generation_statistics

    def generate_numerator_functions(self, additional_overall_factor='', output_format='c', workspace=None, FORM_vars=None, active_graph=None, process_definition=None):
        """ Use form to plugin Feynman Rules and process the numerator algebra so as
        to generate a low-level routine in file_path that encodes the numerator of this supergraph."""

        _MANDATORY_FORM_VARIABLES = ['SGID', 'NINITIALMOMENTA', 'NFINALMOMENTA',
            'SELECTEDEPSILONORDER', 'UVRENORMFINITEPOWERTODISCARD', 'OPTIMISATIONSTRATEGY']
        # external data needed for amplitude
        if self.is_amplitude:
            _MANDATORY_FORM_VARIABLES += ['NPOL', 'NCPOL',
                'NSPINV', 'NSPINVBAR', 'NSPINU', 'NSPINUBAR']

        if FORM_vars is None:
            raise FormProcessingError(
                "FORM_vars must be supplied when calling generate_numerator_functions.")
        FORM_vars = dict(FORM_vars)

        if active_graph is None:
            characteristic_super_graph = self[0]
        else:
            characteristic_super_graph = active_graph

        if 'NINITIALMOMENTA' not in FORM_vars:
            n_incoming = sum(
                [1 for edge in characteristic_super_graph.edges.values() if edge['type'] == 'in'])
            FORM_vars['NINITIALMOMENTA'] = n_incoming
        if 'NFINALMOMENTA' not in FORM_vars:
            n_loops = len(characteristic_super_graph.edges) - \
                          len(characteristic_super_graph.nodes) + 1
            FORM_vars['NFINALMOMENTA'] = n_loops

        # for amplitudes
        if self.is_amplitude and 'NPOL' not in FORM_vars:
            n_pol = len(self.external_data.get('pol', []))
            FORM_vars['NPOL'] = n_pol
        if self.is_amplitude and 'NCPOL' not in FORM_vars:
            n_cpol = len(self.external_data.get('cpol', []))
            FORM_vars['NCPOL'] = n_cpol
        if self.is_amplitude and 'NSPINV' not in FORM_vars:
            n_spin_v = len(self.external_data.get('spinor_v', []))
            FORM_vars['NSPINV'] = n_spin_v
        if self.is_amplitude and 'NSPINU' not in FORM_vars:
            n_spin_u = len(self.external_data.get('spinor_u', []))
            FORM_vars['NSPINU'] = n_spin_u
        if self.is_amplitude and 'NSPINVBAR' not in FORM_vars:
            n_spin_v_bar = len(self.external_data.get('spinor_vbar', []))
            FORM_vars['NSPINVBAR'] = n_spin_v_bar
        if self.is_amplitude and 'NSPINUBAR' not in FORM_vars:
            n_spin_u_bar = len(self.external_data.get('spinor_ubar', []))
            FORM_vars['NSPINUBAR'] = n_spin_u_bar
        if self.is_amplitude:
            FORM_vars['NINITIALMOMENTA'] = self.external_data.get('n_in')

        if FORM_vars is None or not all(opt in FORM_vars for opt in _MANDATORY_FORM_VARIABLES):
            raise FormProcessingError(
                "The following variables must be supplied to FORM: %s" % str(_MANDATORY_FORM_VARIABLES))

        FORM_vars.update(FORM_processing_options['extra-options'])

        i_graph = int(FORM_vars['SGID'])

        # write the form input to a file
        if active_graph is None:
            form_input = self.generate_numerator_form_input(
                additional_overall_factor)
        else:
            form_input = characteristic_super_graph.generate_numerator_form_input(
                additional_overall_factor)

        if workspace is None and self.is_amplitude == False:
            selected_workspace = FORM_workspace
            FORM_source = pjoin(plugin_path, "numerator.frm")
        elif workspace is None and self.is_amplitude == True:
            selected_workspace = FORM_workspace
            FORM_source = pjoin(plugin_path, "amp_numerator.frm")
        elif workspace is not None and self.is_amplitude == False:
            selected_workspace = workspace
            FORM_source = pjoin(selected_workspace, 'numerator.frm')
        elif workspace is not None and self.is_amplitude == True:
            selected_workspace = workspace
            FORM_source = pjoin(selected_workspace, 'amp_numerator.frm')

        with open(pjoin(selected_workspace, 'input_%d.h' % i_graph), 'w') as f:
            (uv_conf, conf) = characteristic_super_graph.configurations
            f.write('CTable uvdiag(0:{});\n'.format(len(uv_conf)))
            f.write('{}\n\n'.format('\n'.join('Fill uvdiag({}) = {};'.format(
                i, uv) for i, uv in enumerate(uv_conf))))
            f.write('L CONF =\n +{};\n\n'.format(conf))
            f.write('L F = {}\n;'.format(form_input))

        with open(pjoin(selected_workspace, 'form.set'), 'w') as f:
            content = ['%s %s' % (k, str(v))
                                  for k, v in FORM_processing_options["FORM_setup"].items()]
            f.write('\n'.join(content))

        FORM_cmd = ' '.join([
                FORM_processing_options["FORM_path"],
                ] +
                ['-D %s=%s' % (k, v) for k, v in FORM_vars.items()] +
                ['-M', '-l', '-C', 'numerator_%s.log' % i_graph] +
                [FORM_source, ]
        )

        with open(pjoin(selected_workspace, 'FORM_run_cmd_%d.exe' % i_graph), 'w') as f:
            f.write(FORM_cmd)

        r = subprocess.run(FORM_cmd,
            shell=True,
            cwd=selected_workspace,
            capture_output=True)

        # TODO understand why FORM sometimes returns return_code 1 event though it apparently ran through fine
        characteristic_super_graph.code_generation_statistics = self.analyze_FORM_output(
            r.stdout.decode("utf-8"), FORM_vars)

        if r.returncode != 0 or not os.path.isfile(pjoin(selected_workspace, 'out_%d.proto_c' % i_graph)):
            raise FormProcessingError("FORM processing failed with error:\n%s\nFORM command to reproduce:\ncd %s; %s" % (
                    r.stdout.decode('UTF-8'),
                    selected_workspace, FORM_cmd
            ))

        # return the code for the numerators
        if not os.path.isfile(pjoin(selected_workspace, 'out_%d.proto_c' % i_graph)):
            raise FormProcessingError(
                    ("FORM failed to produce an output for super graph ID=%d. Output file not found at '%s'." %
                                                                    (i_graph, pjoin(selected_workspace, 'out_%d.proto_c' % i_graph))) +
                "\nFORM command to reproduce:\ncd %s; %s" % (
                    selected_workspace, FORM_cmd)
            )

        with open(pjoin(selected_workspace, 'out_%d.proto_c' % i_graph), 'r') as f:
            num_code = f.read()

        # TODO Remove when FORM will have fixed its C output bug
        num_code = temporary_fix_FORM_output(num_code)

        return num_code

    def to_dict(self, file_path=None):
        """ Store that into a dict."""
        to_dump = [g.to_dict() for g in self]
        if file_path:
            open(file_path, 'w').write(pformat(to_dump))
        else:
            return to_dump

    def multiplicity_factor(self, iso_id, workspace, form_source):
        output_match = re.compile(r'isoF=(.*?);')
        reference = self[0].generate_numerator_form_input(
            '', only_algebra=True)
        FORM_vars = {}
        FORM_vars['SGID'] = iso_id
        FORM_vars['NUMD'] = len(self)
        FORM_vars['FOURDIM'] = 1 

        with open(pjoin(workspace, 'iso_check_{}.frm'.format(iso_id)), 'w') as f:
            for i_graph, g in enumerate(self):
                mapped = g.generate_numerator_form_input('', only_algebra=True)
                f.write("L F{} = {};\n".format(i_graph + 1, mapped))
<<<<<<< HEAD

=======
                if len(self) == 1:
                    f.write("L F2 = {};\n".format(mapped))
            
>>>>>>> 26bd3f4c
        cmd = ' '.join([
            FORM_processing_options["FORM_path"],
            ] +
            ['-D %s=%s' % (k, v) for k, v in FORM_vars.items()] +
            [form_source, ]
        )

        r = subprocess.run(cmd, shell=True, cwd=workspace, capture_output=True)
        if r.returncode != 0:
            raise FormProcessingError(
                "FORM processing failed with error:\n%s" % (r.stdout.decode('UTF-8')))

<<<<<<< HEAD
        output = r.stdout.decode('UTF-8').replace(' ', '').replace('\n', '')
        factor = re.sub(r'rat\(([-0-9]+),([-0-9]+)\)',
                        r'(\1)/(\2)', output_match.findall(output)[0])
=======
        output = r.stdout.decode('UTF-8').replace(' ','').replace('\n','')
        if output_match.findall(output)[0] == "0":
            return(self, 0)
        if len(self) == 1:
            return(self, 1)

        factor = re.sub(r'rat\(([-0-9]+),([-0-9]+)\)', r'(\1)/(\2)', output_match.findall(output)[0])
>>>>>>> 26bd3f4c
        if "rat" in factor:
            raise FormProcessingError(
                "Multiplicity not found: {} / {} is not rational (iso_check_%(SGID)d)".format(self[0].name, g.name) % FORM_vars)

        multiplicity = 1 + eval(factor)

        # logger.info("{} = {} * {}".format(self[0].name, factor, g.name ))
        return (self, multiplicity)

    def multiplicity_factor_helper(args):
        return args[0].multiplicity_factor(*args[1:])

    def generate_squared_topology_files(self, root_output_path, model, process_definition, n_jets, numerator_call, final_state_particle_ids=(), jet_ids=None, workspace=None, bar=None,
            integrand_type=None):
        for i, g in enumerate(self):
            # Now we generate the squared topology only for the first isomorphic graph
            # to obtain the replacement rules for the bubble.
            # The other elements of the isomorphic set are going to contribute only at the
            # numerator
            if i == 0:
                r = g.generate_squared_topology_files(root_output_path, model, process_definition, n_jets, numerator_call,
                                final_state_particle_ids, jet_ids=jet_ids, write_yaml=i == 0, workspace=workspace, bar=bar, integrand_type=integrand_type)
            else:
                g.replacement_rules = self[0].replacement_rules
        # print(r)
        return r
    # ADD option for additional parameters here (only when needed. rust needs extension then as well :( ))!

    def generate_numerator_file(self, i_graph, root_output_path, additional_overall_factor, workspace, integrand_type,  process_definition, header_map):
        timing = time.time()
        self.is_zero = True

        # add all numerators in one file and write the headers
        numerator_header = """#include <tgmath.h>
# include <quadmath.h>
# include <signal.h>
# include "{}numerator.h"
""".format(header_map['header'])

        FORM_vars = {
            'SELECTEDEPSILONORDER': '%d' % FORM_processing_options['selected_epsilon_UV_order'],
            'OPTIMISATIONSTRATEGY': FORM_processing_options['optimisation_strategy']
        }

        if FORM_processing_options['renormalisation_finite_terms'] == 'together':
            # Keep all terms, so set the discared power to 0
            FORM_vars['UVRENORMFINITEPOWERTODISCARD'] = 0
        elif FORM_processing_options['renormalisation_finite_terms'] == 'only':
            # Discard all terms not prefixed with UVRenormFinite, so set discarded power to -1
            FORM_vars['UVRENORMFINITEPOWERTODISCARD'] = -1
        elif FORM_processing_options['renormalisation_finite_terms'] == 'removed':
            # Discard all terms prefixed with UVRenormFinite, so set discarded power to 1
            FORM_vars['UVRENORMFINITEPOWERTODISCARD'] = 1
        else:
            raise FormProcessingError("The FORM processing option 'renormalisation_finite_terms' " +
                                      "can only take the following value: 'together', 'only' or 'removed', but not '%s'." % FORM_processing_options['renormalisation_finite_terms'])

        _MANDATORY_FORM_VARIABLES = ['SGID', 'NINITIALMOMENTA', 'NFINALMOMENTA',
            'SELECTEDEPSILONORDER', 'UVRENORMFINITEPOWERTODISCARD', 'OPTIMISATIONSTRATEGY']

        if integrand_type is not None:
            FORM_vars['INTEGRAND'] = integrand_type

        var_pattern = re.compile(r'Z\d*_')
        input_pattern = re.compile(r'lm(\d*)')
        energy_exp = re.compile(r'f\(([^)]*)\)\n')
        split_number = re.compile(r'\\\n\s*')
        return_exp = re.compile(r'return ([^;]*);\n')
        float_pattern = re.compile(r'((\d+\.\d*)|(\.\d+))')

        graphs_to_process = []
        if isinstance(self[0].additional_lmbs, list) and self[0].additional_lmbs != []:
            graphs_to_process.append((0, i_graph, self[0]))
            graphs_to_process.extend(
                [(g.additional_lmbs, i_graph, g) for _, _, _, g in self[0].additional_lmbs])
        else:
            # By setting the active graph to None we will then sum overall members of the iso set.
            graphs_to_process.append((0, i_graph, None))

        max_buffer_size = 0
        all_ids = []
        for i_lmb, i_g, active_graph in graphs_to_process:
            i = i_lmb * \
                FORM_processing_options['FORM_call_sig_id_offset_for_additional_lmb']+i_g
            all_ids.append(i)
            FORM_vars['SGID'] = '%d' % i
            time_before = time.time()
            num = self.generate_numerator_functions(additional_overall_factor,
                            workspace=workspace, FORM_vars=FORM_vars, active_graph=active_graph, process_definition=process_definition)
            # total_time += time.time()-time_before
            num = num.replace('i_', 'I')
            num = input_pattern.sub(r'lm[\1]', num)
            num = num.replace('\nZ', '\n\tZ')  # nicer indentation

            confs = []
            numerator_main_code = ''
            numerator_main_code_f128 = ''
            conf_secs = num.split('#CONF')
            for conf_sec in conf_secs[1:]:
                conf_sec = conf_sec.replace("#CONF\n", '')

                # collect all temporary variables
                temp_vars = list(sorted(set(var_pattern.findall(conf_sec))))

                # parse the configuration id
                conf = list(energy_exp.finditer(conf_sec))[
                            0].groups()[0].split(',')
                conf_id = conf[0]

                ltd_vars = [v for v in conf[1:] if v != 'c0']
                max_rank = 8  # FIXME: determine somehow
                # create the dense polynomial in the LTD energies
                numerator_pows = [j for i in range(
                    max_rank + 1) for j in combinations_with_replacement(range(len(ltd_vars)), i)]

                mono_secs = conf_sec.split('#NEWMONOMIAL')

                num_body = energy_exp.sub(
                    '', '\n'.join(mono_secs[0].split('\n')[2:]))

                rank = 0
                max_index = 0
                return_statements = []
                for mono_sec in mono_secs[1:]:
                    mono_sec = mono_sec.replace('#NEWMONOMIAL\n', '')
                    mono_sec = split_number.sub('', mono_sec)
                    # parse monomial powers and get the index in the polynomial in the LTD basis
                    pows = list(energy_exp.finditer(mono_sec))[
                                0].groups()[0].split(',')
                    pows = tuple(sorted(ltd_vars.index(r)
                                 for r in pows if r != 'c0'))
                    rank = max(rank, len(pows))
                    index = numerator_pows.index(pows)
                    max_index = max(index, max_index)
                    max_buffer_size = max(index, max_buffer_size)
                    mono_sec = energy_exp.sub('', mono_sec)
                    returnval = list(return_exp.finditer(mono_sec))[
                                     0].groups()[0]
                    return_statements.append((index, return_exp.sub(
                        '\tout[{}] = {};'.format(index, returnval), mono_sec)))

                for r in sorted(return_statements, key=lambda x: x[0]):
                    num_body += r[1]

                num_body = num_body.replace('logmUV', 'log(mUV*mUV)').replace(
                    'logmu', 'log(mu*mu)').replace('logmt', 'log(mass_t*mass_t)')

                confs.append((conf_id, rank))

                if len(temp_vars) > 0:
                    self.is_zero = False

                numerator_main_code += '\n// polynomial in {}'.format(
                    ','.join(conf[1:]))
                numerator_main_code += '\nstatic inline int %(header)sevaluate_{}_{}(double complex lm[], double complex params[], double complex* out) {{\n\t{}'.format(i, conf_id,
                    'double complex {};'.format(
                        ','.join(temp_vars)) if len(temp_vars) > 0 else ''
                ) + num_body + '\n\treturn {}; \n}}\n'.format(max_index + 1)

                numerator_code_f128 = num_body.replace('pow', 'cpowq').replace('sqrt', 'csqrtq').replace(
                    'log', 'clogq').replace('pi', 'M_PIq').replace('double complex', '__complex128')
                numerator_code_f128 = float_pattern.sub(
                    r'\1q', numerator_code_f128)
                numerator_main_code_f128 += '\n' + '\nstatic inline int %(header)sevaluate_{}_{}_f128(__complex128 lm[], __complex128 params[], __complex128* out) {{\n\t{}\n{}\n\treturn {};\n}}\n'.format(i, conf_id,
                    '__complex128 {};'.format(','.join(temp_vars)) if len(
                        temp_vars) > 0 else '', numerator_code_f128, max_index + 1
                )

            numerator_main_code += \
"""
int %(header)sevaluate_{}(double complex lm[], double complex params[], int conf, double complex* out) {{
   switch(conf) {{
{}
    }}
}}

int %(header)sget_rank_{}(int conf) {{
   switch(conf) {{
{}
    }}
}}
""".format(i,
        '\n'.join(
        ['\t\tcase {}: return %(header)sevaluate_{}_{}(lm, params, out);'.format(conf, i, conf) for conf, _ in sorted(confs)] +
        # ['\t\tdefault: raise(SIGABRT);'] if not graph.is_zero else
        (['\t\tdefault: out[0] = 0.; return 1;'])
        ),
        i,
        '\n'.join(
        ['\t\tcase {}: return {};'.format(conf, rank) for conf, rank in sorted(confs)] +
        # ['\t\tdefault: raise(SIGABRT);'] if not graph.is_zero else
        (['\t\tdefault: return 0;'])
        ))

            writers.CPPWriter(pjoin(root_output_path, '%(header)snumerator{}_f64.c' % header_map).format(
                i)).write((numerator_header + numerator_main_code) % header_map)

            numerator_main_code_f128 += \
"""
int %(header)sevaluate_{}_f128(__complex128 lm[], __complex128 params[], int conf, __complex128* out) {{
    switch(conf) {{
{}
    }}
}}

""".format(i,
        '\n'.join(
        ['\t\tcase {}: return %(header)sevaluate_{}_{}_f128(lm, params, out);'.format(conf, i, conf) for conf, _ in sorted(confs)] +
        # ['\t\tdefault: raise(SIGABRT);'] if not graph.is_zero else
        (['\t\tdefault: out[0] = 0.; return 1;'])
        ))

            writers.CPPWriter(pjoin(root_output_path, '%(header)snumerator{}_f128.c' % header_map).format(
                i)).write((numerator_header + numerator_main_code_f128) % header_map)
        return (i_graph, all_ids, max_buffer_size, self.is_zero, time.time() - timing, self[0].code_generation_statistics)

    def generate_numerator_file_helper(args):
        return args[0].generate_numerator_file(*args[1:])


class FORMSuperGraphList(list):
    """ Container class for a list of FORMSuperGraphIsomorphicList."""

    extension_names = {'c': 'c'}

    def __init__(self, graph_list, name='SGL'):
        """ Instantiates a list of FORMSuperGraphs from a list of either
        FORMSuperGraphIsomorphicList instances, FORMSuperGraph, or LTD2SuperGraph instances."""

        self.name = name

        for g in graph_list:
            if isinstance(g, FORMSuperGraph):
                self.append(FORMSuperGraphIsomorphicList([g]))
                self.is_amplitude = g.is_amplitude
                self.color_struc = g.color_struc
                self.external_data = g.external_data
            elif isinstance(g, FORMSuperGraphIsomorphicList):
                self.append(g)
                self.is_amplitude = g.is_amplitude
                self.color_struc = g.color_struc
                self.external_data = g.external_data
            else:
                self.append(FORMSuperGraphIsomorphicList(
                    [FORMSuperGraph.from_LTD2SuperGraph(g)]))
                self.is_amplitude = False
                self.color_struc = None
                self.external_data = None

        self.code_generation_statistics = {}

    def aggregate_code_generation_statistics(self):
        """ Combine the FORM code generation statistics from all SG in this list."""

        for sg in self:
            for iso_sg in sg:
                for k, v in iso_sg.code_generation_statistics.items():
                    if 'compression_percentage' in k:
                        continue
                    if k in self.code_generation_statistics:
                        if not isinstance(v, dict):
                            self.code_generation_statistics[k] += v
                        else:
                            for kk, vv in v.items():
                                self.code_generation_statistics[k][kk] += vv
                    else:
                        self.code_generation_statistics[k] = v

        # Add the compression level metric if the necessary info is present.
        for info in ['numerator', 'integrand_LTD', 'integrand_PF']:
            if ('%s_original_op_count' % info in self.code_generation_statistics) and ('%s_optimized_op_count' % info in self.code_generation_statistics):
                for op_type in ['additions', 'multiplications', 'powers']:
                    compression = 0.
                    if self.code_generation_statistics['%s_original_op_count' % info][op_type] != 0:
                        compression = 100.0*(1.-(float(self.code_generation_statistics['%s_optimized_op_count' % info][op_type])/float(
                            self.code_generation_statistics['%s_original_op_count' % info][op_type])))
                    if '%s_compression_percentage' % info not in self.code_generation_statistics:
                        self.code_generation_statistics['%s_compression_percentage' % info] = {
                            }
                    self.code_generation_statistics['%s_compression_percentage' % info][op_type] = float(
                        '%.2f' % compression)

    @classmethod
    def from_squared_topology(cls, edge_map_lin, name, incoming_momentum_names, model, loop_momenta_names=None, particle_ids={}, benchmark_result=0.0,
                                default_kinematics=None, effective_vertex_id=None):
        vertices = [v for e in edge_map_lin for v in e[1:]]

        topo_generator = LTD.ltd_utils.TopologyGenerator(edge_map_lin, {})
        topo_generator.generate_momentum_flow(loop_momenta_names)
        sig = topo_generator.get_signature_map()

        edges = {i: {
            'PDG': 1337 if e[0] not in particle_ids else particle_ids[e[0]],
            'indices': (1 + i * 2,) if vertices.count(e[1]) == 1 or vertices.count(e[2]) == 1 else (1 + i * 2, 1 + i * 2 + 1),
            'signature': [sig[e[0]][0],
                    [i+o for i, o in zip(sig[e[0]][1][:len(sig[e[0]][1])//2], sig[e[0]][1][len(sig[e[0]][1])//2:])]],
            'name': e[0],
            'type': 'in' if e[0] in incoming_momentum_names else ('out' if vertices.count(e[1]) == 1 or vertices.count(e[2]) == 1 else 'virtual'),
            'vertices': tuple(e[1:]),
            } for i, e in enumerate(edge_map_lin)
        }

        nodes = {v: {
            'PDGs': tuple(e['PDG'] if v == e['vertices'][1] or e['PDG'] == 1337 else model.get_particle(e['PDG']).get_anti_pdg_code() for e in edges.values() if v in e['vertices']),
            'edge_ids': tuple(ei for ei, e in edges.items() if v in e['vertices']),
            'indices': tuple(e['indices'][0] if v == e['indices'][0] or len(e['indices']) == 1 else e['indices'][1] for e in edges.values() if v in e['vertices']),
            'momenta': tuple('DUMMY' for e in edges.values() if v in e['vertices']),
            'vertex_id': -1 if vertices.count(v) == 1 else 100,
            } for v in set(vertices)
        }

        for eid, e in edges.items():
            e['momentum'] = FORMSuperGraph.momenta_decomposition_to_string(
                e['signature'], set_outgoing_equal_to_incoming=False)
            neg_mom = FORMSuperGraph.momenta_decomposition_to_string(
                [[-s for s in sp] for sp in e['signature']], set_outgoing_equal_to_incoming=False)

            # TODO: why was this here?
            # if len(e['vertices']) == 1:
            #    continue

            for i, vi in enumerate(e['vertices']):
                e_index = nodes[vi]['edge_ids'].index(eid)
                mom = list(nodes[vi]['momenta'])
                mom[e_index] = neg_mom if i == 0 else e['momentum']
                nodes[vi]['momenta'] = mom

        # set the correct particle ordering for all the edges
        for n in nodes.values():
            if len(n['PDGs']) > 1 and all(nn != 1337 for nn in n['PDGs']):
                edge_order = FORMSuperGraph.sort_edges(
                    model, [{'PDG': pdg, 'index': i} for i, pdg in enumerate(n['PDGs'])])
                for g in ('PDGs', 'indices', 'momenta', 'edge_ids'):
                    n[g] = tuple(n[g][eo['index']] for eo in edge_order)

        form_graph = FORMSuperGraph(
            name=name, edges=edges, nodes=nodes,
            overall_factor='1',
            multiplicity=1,
            benchmark_result=benchmark_result,
            default_kinematics=default_kinematics,
            effective_vertex_id=effective_vertex_id
        )

        return FORMSuperGraphList([FORMSuperGraphIsomorphicList([form_graph])], name=name + '_set')



    @ classmethod
    def from_dict(cls, dict_file_path, first = None, merge_isomorphic_graphs = False, verbose = False, model = None, workspace = None, cuts = None):
        """ Creates a FORMSuperGraph list from a dict file path."""
        from pathlib import Path
        p=Path(dict_file_path)
        sys.path.insert(0, str(p.parent))

        # compile the file first before importing it
        # with the same optimization flag as MG5
        # this avoids that memory isn't freed after compiling
        # when using the __import__ directly
        logger.info("Compiling imported supergraphs.")
        subprocess.run([sys.executable, '-O', '-m', p.stem], cwd = p.parent)
        m=__import__(p.stem)
        logger.info("Imported {} supergraphs.".format(len(m.graphs)))

        # Filter specific graphs by name
        # filter_graphs = ['SG_QG3','SG_QG4']
        # m.graphs = [ g for (g,name) in zip(m.graphs, m.graph_names) if name in filter_graphs]
        # m.graph_names = ['SG_MG3','SG_QG4']
        # m.graph_names = [name for name in m.graph_names if name in filter_graphs ]

        # Now convert the vertex names to be integers according to QGRAF format:
        for i, g in enumerate(m.graphs):
            if isinstance(list(g['nodes'].keys())[0], str):
                new_nodes={}
                node_names={}
                for i_node, (n_key, n) in enumerate(g['nodes'].items()):
                    node_names[n_key]=i_node+1
                    new_nodes[i_node+1]=n
                for n in g['nodes'].values():
                    n['edge_ids']=tuple(
                        [(node_names[edge_key[0]], node_names[edge_key[1]], edge_key[2]) for edge_key in n['edge_ids']])
                new_edges={}
                for edge_key, edge in g['edges'].items():
                    edge['vertices']=(node_names[edge_key[0]],
                                      node_names[edge_key[1]])
                    new_edges[(node_names[edge_key[0]],
                               node_names[edge_key[1]], edge_key[2])]=edge
                g['nodes']=new_nodes
                g['edges']=new_edges
            else:
                # if the diagram comes from QGRAF then we want to rectify the flow of the loop momenta such
                # that there is consistency within the same loop line
                topo_generator=LTD.ltd_utils.TopologyGenerator(
                    [(e['name'], e['vertices'][0], e['vertices'][1]) for e in g['edges'].values()])
                topo_generator.generate_momentum_flow()
                smap=topo_generator.get_signature_map()
                for e_key, e in g['edges'].items():
                    # print("\t",e['momentum'], " -> ", FORMSuperGraph.momenta_decomposition_to_string(smap[e['name']], set_outgoing_equal_to_incoming=True))
                    e['momentum']= FORMSuperGraph.momenta_decomposition_to_string(smap[e['name']], set_outgoing_equal_to_incoming = True)
                    # print(m.graphs[i]['edges'][e_key])
                for n_key, n in g['nodes'].items():
                    if n['vertex_id'] < 0:
                        continue
                    new_moms=[]
                    for idx, eid in zip(n['indices'], n['edge_ids']):
                        if g['edges'][eid]['type'] == 'in':
                            sgn=1
                        elif g['edges'][eid]['type'] == 'out':
                            sgn=-1
                        else:
                            sgn=2*g['edges'][eid]['indices'].index(idx)-1

                        if not sgn in [1, -1]:
                            raise ValueError

                        signature=[
                            sgn * x for x in smap[g['edges'][eid]['name']][0]]
                        shifts=[sgn * x for x in smap[g['edges'][eid]['name']][1]]
                        new_moms += [FORMSuperGraph.momenta_decomposition_to_string([signature, shifts], set_outgoing_equal_to_incoming= True)]
                    # print("\t\t",n['momenta'])
                    # print("\t\t",tuple(new_moms))
                    n['momenta']=tuple(new_moms)
                    # print("\t\t",m.graphs[i]['nodes'][n_key]['momenta'])

        full_graph_list=[]
        for i, g in enumerate(m.graphs):
            if hasattr(m, 'graph_names'):
                graph_name=m.graph_names[i]
            else:
                graph_name=p.stem + '_' + str(i)
            # convert to FORM supergraph
            form_graph = FORMSuperGraph(name = graph_name, edges = g['edges'], nodes =g['nodes'], 
                        overall_factor = g['overall_factor'], multiplicity = g.get('multiplicity',1) )
            form_graph.derive_signatures()
            full_graph_list.append(form_graph)

        # Adjust edge orientation of all repeated edges so that they have identical signatures
        for g in full_graph_list:

            # First detect edges that need flipping
            all_signatures={}
            for e_key, e in g.edges.items():
                pos_signature=tuple(tuple(s for s in sp) for sp in e['signature'])
                neg_signature=tuple(tuple(-s for s in sp) for sp in e['signature'])
                if pos_signature in all_signatures:
                    all_signatures[pos_signature].append((e_key, +1))
                elif neg_signature in all_signatures:
                    all_signatures[neg_signature].append((e_key, -1))
                else:
                    if pos_signature[0].count(0) == len(pos_signature[0]) - 1 and\
                        pos_signature[1].count(0) == len(pos_signature[1]):
                        if next(s for s in pos_signature[0] if s != 0) < 0:
                            all_signatures[neg_signature]=[(e_key, -1)]
                            break
                        else:
                            all_signatures[pos_signature]= [(e_key, +1)]
                    else:
                        all_signatures[pos_signature]= [(e_key, +1)]

            for sig, edges in all_signatures.items():
                for edge_key, sign in edges:
                    if sign == +1:
                        continue
                    # For now we only allow to flip particles that are not fermionic otherwise
                    # special care must be taken when flipping an edge and normally fermionic lines
                    # should already have been aligned at this stage.
                    flipped_part=model.get_particle(g.edges[edge_key]['PDG'])
                    if flipped_part.is_fermion():
                        raise FormProcessingError(
                            "A *fermionic* repeated edge with opposite signatures was found. This should happen for bosons only.")

                    g.edges[edge_key]['PDG']=flipped_part.get_anti_pdg_code()
                    g.edges[edge_key]['signature']=[[-s for s in sp] for sp in g.edges[edge_key]['signature']]
                    g.edges[edge_key]['indices']=tuple([
                        g.edges[edge_key]['indices'][1],
                        g.edges[edge_key]['indices'][0],
                    ])
                    g.edges[edge_key]['vertices']=tuple([
                        g.edges[edge_key]['vertices'][1],
                        g.edges[edge_key]['vertices'][0],
                    ])

            # Now adust the string momenta of edges and nodes accordingly.
            g.impose_signatures()

        if first is not None:
            logger.info("Taking first {} supergraphs.".format(first))
            full_graph_list=full_graph_list[:first]

        import sympy as sp
        # group all isomorphic graphs
        iso_groups=[]
        n_externals = max(len([1 for e in graph.edges.values() if e['type'] == 'in' or e['type'] == 'out']) for graph in full_graph_list)
        if model is None:
            pdg_primes = {pdg : sp.prime(i + n_externals + 1) for i, pdg in enumerate([1, 2, 3,4,5,6,11,12,13,21,22,25,82])}
        else:
            pdg_primes= {pdg: sp.prime(i + n_externals + 1) for i, pdg in enumerate([p['pdg_code'] for p in model['particles']])}

        with progressbar.ProgressBar(prefix = 'Group ISO graphs: {variables.graph_nr} -> {variables.iso_size} : ', max_value=len(full_graph_list),variables={'graph_nr':'0', 'iso_size':'0'}) as bar:
            for g_id, graph in enumerate(full_graph_list):
                g=igraph.Graph()
                g.add_vertices(len(graph.nodes))
                undirected_edges=set()

                for e in graph.edges.values():
                    undirected_edges.add(tuple(sorted(e['vertices'])))

                edge_colors=[]
                ext_id=0
                for ue in undirected_edges:
                    e_color=1
                    for e in graph.edges.values():
                        if tuple(sorted(e['vertices'])) == ue:
                            # TODO: Reserve the first #externals primes for external edges
                            # with the current implementation it still allows swap
                            # of final/initial state edges
                            if e['type'] == 'in':
                                ext_id += 1
                                e_color *= sp.prime(ext_id)
                            else:
                                e_color *= pdg_primes[abs(e['PDG'])]
                    edge_colors.append(e_color)
                    g.add_edges([tuple(sorted([x - 1 for x in ue]))])

                for (ref_graph, ref_colors), graph_list in iso_groups:
                    v_maps = ref_graph.get_isomorphisms_vf2(g, edge_color1 = ref_colors, edge_color2=edge_colors)
                    if v_maps != [] and merge_isomorphic_graphs:
                        v_map=v_maps[0]
                        if verbose:
                            logger.info(
                                "\033[1m{} <- {}\033[0m".format(graph_list[0].name, graph.name))

                        # map the signature from the new graph to the reference graph using the vertex map
                        edge_map=[next(re.index for re in ref_graph.es if (re.source, re.target) == (v_map[e.source], v_map[e.target]) or \
                            (re.source, re.target) == (v_map[e.target], v_map[e.source])) for e in g.es]

                        # go through all loop momenta and make the matrix
                        # and the shifts
                        mat=[]
                        shifts=[]
                        selected_edges=[]
                        n_loops=len(graph_list[0].edges) - len(graph_list[0].nodes) + 1
                        for loop_var in range(n_loops):
                            # find the edge that has (+-)k`loop_var`
                            # TODO: Fix for higher degeneracy
                            orig_edge=next(ee for ee in graph_list[0].edges.values() if all(s == 0 for s in ee['signature'][1]) and \
                                sum(abs(s) for s in ee['signature'][0]) == 1 and ee['signature'][0][loop_var] != 0)
                            orig_edge_in_ref=next(ee for ee in ref_graph.es if tuple(sorted(orig_edge['vertices'])) == (ee.source + 1, ee.target + 1))

                            # now get the corresponding edge(s) in the new graph
                            en=g.es[edge_map.index(orig_edge_in_ref.index)]
                            new_edges=[ee for ee in graph.edges.values() \
                                if (ee['vertices'] == (en.source + 1, en.target + 1) or ee['vertices'] == (en.target + 1, en.source + 1)) and abs(ee['PDG']) == abs(orig_edge['PDG']) and ee not in selected_edges]

                            # in the case of a multi-edge, we simply take the one with the shortest momentum string
                            new_edge = sorted(new_edges, key = lambda x: len(x['momentum']))[0]
                            selected_edges.append(new_edge)
                            new_edge['name'] += 'LMB'

                            orientation_factor = 1
                            if model.get_particle(abs(new_edge['PDG']))['self_antipart']:
                                if v_map[new_edge['vertices'][0]-1]+1 != orig_edge['vertices'][0]:
                                    orientation_factor = -1
                            else:
                                match_direction = v_map[new_edge['vertices'][0]-1]+1 == orig_edge['vertices'][0]
                                match_particle = new_edge['PDG'] == orig_edge['PDG']
                                if not match_direction:  # != match_particle:
                                    orientation_factor = -1

                            shifts.append([-orientation_factor * s * orig_edge['signature']
                                          [0][loop_var] for s in new_edge['signature'][1]])
                            mat.append([orientation_factor * s * orig_edge['signature']
                                       [0][loop_var] for s in new_edge['signature'][0]])

                        # Map all signatures and momentum labels of the new graph
                        shifts = np.array(shifts).T
                        mat = np.array(np.matrix(mat).T.I)
                        for e in graph.edges.values():
                            # skip external edges
                            if e["type"] != "virtual":
                                continue

                            new_sig = mat.dot(np.array(e['signature'][0]))
                            new_shift = e['signature'][1]+shifts.dot(new_sig)

                            e['signature'] = (list(new_sig), list(new_shift))
                            e['momentum'] = graph.momenta_decomposition_to_string(e['signature'], set_outgoing_equal_to_incoming=False)

                        if verbose:
                            parser = re.compile(r'(^|\+|-)(k|p)(\d*)')
                            n_incoming = sum([1 for edge in graph.edges.values() if edge['type'] == 'in'])
                            n_loops = len(graph.edges) - len(graph.nodes) + 1
                            old_momenta = ['k%d'%(i+1) for i in range(n_loops)]
                            new_momenta = []
                            for momentum in old_momenta:
                                parsed = [e.groups() for e in parser.finditer(momentum)]
                                signature = ([0 for _ in range(n_loops)], [0 for _ in range(n_incoming)])
                                for pa in parsed:
                                    if pa[1] == 'p':
                                        signature[1][int(pa[2]) - 1] = 1 if pa[0] == '' or pa[0] == '+' else -1
                                    else:
                                        signature[0][int(pa[2]) - 1] = 1 if pa[0] == '' or pa[0] == '+' else -1
                                new_sig = mat.dot(np.array(signature[0]))
                                new_shift = signature[1]+shifts.dot(new_sig)
                                new_momenta.append(graph.momenta_decomposition_to_string(
                                    (list(new_sig), list(new_shift)), set_outgoing_equal_to_incoming=False))
                            logger.info(
                                "Map: {} -> {}".format(tuple(old_momenta), tuple(new_momenta)))


                        # Map vertices
                        for v in graph.nodes.values():
                            if v['vertex_id'] < 0:
                                continue
                            # skip external edge
                            n_incoming=sum([1 for edge in graph.edges.values() if edge['type'] == 'in'])
                            n_loops=len(graph.edges) - len(graph.nodes) + 1

                            # parse momentum
                            parser=re.compile(r'(^|\+|-)(k|p)(\d*)')
                            new_momenta=[]
                            for momentum in v['momenta']:
                                parsed=[e.groups() for e in parser.finditer(momentum)]
                                signature=([0 for _ in range(n_loops)], [0 for _ in range(n_incoming)])
                                for pa in parsed:
                                    if pa[1] == 'p':
                                        signature[1][int(pa[2]) - 1]=1 if pa[0] == '' or pa[0] == '+' else -1
                                    else:
                                        signature[0][int(pa[2]) - 1]=1 if pa[0] == '' or pa[0] == '+' else -1
                                new_sig=mat.dot(np.array(signature[0]))
                                new_shift=signature[1]+shifts.dot(new_sig)
                                new_momenta.append(graph.momenta_decomposition_to_string(
                                    (list(new_sig), list(new_shift)), set_outgoing_equal_to_incoming=False))
                            v['momenta']=tuple(new_momenta)
                        graph_list.append(graph)
                        break
                else:
                    iso_groups.append(((g, edge_colors), [graph]))

                bar.update(g_id+1)
<<<<<<< HEAD
                bar.update(graph_nr =g_id+1)
                bar.update(iso_size =len(iso_groups))
=======
                bar.update(graph_nr=g_id+1)
                bar.update(iso_size=len(iso_groups))
        

>>>>>>> 26bd3f4c

        logger.info(
            "\033[1m{} unique supergraphs\033[m".format(len(iso_groups)))
        if not cuts is None:
<<<<<<< HEAD
            graph_filtered = {'DUMP': [], 'KEEP':[]}
            with progressbar.ProgressBar(prefix='Filter SG with valid cuts: {variables.keep}\u2713  {variables.drop}\u2717 : ', max_value=len(iso_groups), variables={'keep': '0', 'drop':'0'}) as bar:
                for sgid, (refs, graphs) in enumerate(iso_groups):
                    if graphs[0].filter_valid_cuts(cuts):
                        graph_filtered["KEEP"] += [(refs, graphs)]
                    else:
                        graph_filtered["DUMP"] += [(refs, graphs)]
=======
            if FORM_processing_options["cores"] == 1:
                cut_it = map(FORMSuperGraph.filter_valid_cuts_helper, 
                    list((iso_graph, cuts) for iso_graph in iso_groups))
            else:
                pool = multiprocessing.Pool(processes=FORM_processing_options["cores"])
                cut_it = pool.imap(FORMSuperGraph.filter_valid_cuts_helper, 
                    list((iso_graph, cuts) for iso_graph in iso_groups))
            
            graph_filtered = {'DUMP':[], 'KEEP':[]}
            with progressbar.ProgressBar(prefix='Filter SG with valid cuts: {variables.keep}\u2713  {variables.drop}\u2717 : ', max_value=len(iso_groups),variables={'keep': '0', 'drop':'0'}) as bar:
                for sgid, (iso_graph, valid_cutQ) in enumerate(cut_it):
                    if valid_cutQ: 
                        graph_filtered["KEEP"] += [iso_graph]
                    else: 
                        graph_filtered["DUMP"] += [iso_graph]
>>>>>>> 26bd3f4c
                    bar.update(sgid+1)
                    bar.update(keep=len(graph_filtered['KEEP']))
                    bar.update(drop=len(graph_filtered['DUMP']))
            # for k,v in graph_filtered.items():
            #    print(k,":")
            #    print("\t",np.array([g.name for g in v]))
            # full_graph_list[:] = graph_filtered['KEEP']
            iso_groups[:]= graph_filtered['KEEP']
            logger.info("\033[1mRemoved {} graphs with no valid cuts\033[0m".format(
                len(graph_filtered['DUMP'])))

        FORM_iso_sg_list= FORMSuperGraphList([FORMSuperGraphIsomorphicList(iso_group) for _, iso_group in iso_groups], name=p.stem)

        if workspace is not None:
            selected_workspace= workspace
            shutil.copy(pjoin(plugin_path, "multiplicity.frm"),pjoin(selected_workspace,'multiplicity.frm'))
            shutil.copy(pjoin(plugin_path, "numerator.frm"),pjoin(selected_workspace,'numerator.frm'))
            shutil.copy(pjoin(plugin_path, "tensorreduce.frm"),pjoin(selected_workspace,'tensorreduce.frm'))
            shutil.copy(pjoin(plugin_path, "Gstring.prc"),pjoin(selected_workspace,'Gstring.prc'))
            shutil.copy(pjoin(plugin_path, "integrateduv.frm"),pjoin(selected_workspace,'integrateduv.frm'))
            shutil.copy(pjoin(plugin_path, "diacolor.h"),pjoin(selected_workspace,'diacolor.h'))
            FORM_source = pjoin(selected_workspace, 'multiplicity.frm')

            if FORM_processing_options["cores"] == 1:
                graph_it = map(FORMSuperGraphIsomorphicList.multiplicity_factor_helper,
                    (list((iso_graphs, iso_id, selected_workspace, FORM_source))
                    for iso_id, iso_graphs in enumerate(FORM_iso_sg_list)))
            else:
                pool = multiprocessing.Pool(processes=FORM_processing_options["cores"])
                graph_it = pool.imap(FORMSuperGraphIsomorphicList.multiplicity_factor_helper, 
                    (list((iso_graphs, iso_id, selected_workspace, FORM_source))
                    for iso_id, iso_graphs in enumerate(FORM_iso_sg_list)))

            with progressbar.ProgressBar(
                prefix = 'Processing Isomorphic sets (ISO #{variables.processed}/%d, Zeros: {variables.zero_multiplicity_count})'%len(iso_groups),
                max_value=len(iso_groups),
                variables = {'processed' : '0', 'zero_multiplicity_count' : '0'}
                ) as bar:
            
                zero_multiplicity_count = 0
                processed_graphs = 0

                for iso_graphs,(isogs, multiplicity) in zip(FORM_iso_sg_list, graph_it):
                    if iso_graphs[0].name != isogs[0].name:
                        raise FormProcessingError("Failed to assign the multiplicity factor to the correct graph!")
                    processed_graphs += 1
                    bar.update(processed='%d'%processed_graphs, zero_multiplicity_count='%d'%zero_multiplicity_count)
                    if multiplicity == 0:
                        zero_multiplicity_count += 1
                        iso_graphs[:] = []
                    else:
                        iso_graphs[:] = iso_graphs[:1]
                        iso_graphs[0].multiplicity = multiplicity
                    bar.update(processed_graphs)
                bar.update(zero_multiplicity_count='%d'%zero_multiplicity_count)

                for iso_id in reversed(range(len(FORM_iso_sg_list))):
                    if FORM_iso_sg_list[iso_id] == []:
                        del FORM_iso_sg_list[iso_id]

            if FORM_processing_options["cores"] > 1:
                pool.close()
                
            if zero_multiplicity_count > 0 :
                logger.info("%d isomorphic sets have 0 multiplicity -> they are dropped!"%zero_multiplicity_count)
            
            # for iso_id, iso_graphs in enumerate(FORM_iso_sg_list):
            #    g = iso_graphs[0]
            #    print("#{}\t{:10}: {}".format(iso_id, g.name, g.multiplicity))


        # Generate additional copies for different LMB of the representative graph of each isomorphic set.
        # Note that depending on the option FORM_processing['representative_lmb'], the function below can also modify the LMB of the representative sg.
        for FORM_iso_sg in FORM_iso_sg_list:
            FORM_iso_sg[0].generate_additional_LMBs()

        # Export the drawings corresponding to each ISO supergraphs
        for i_graph, super_graphs in enumerate(FORM_iso_sg_list):
            super_graphs[0].draw(model, pjoin(workspace, '../../Drawings'), FORM_id=i_graph)
            # Draw supergraphs for additional LMBs
            if isinstance(super_graphs[0].additional_lmbs,list):
                for i_lmb,_,_,sg in super_graphs[0].additional_lmbs:
                    sg.draw(model, pjoin(workspace, '../../Drawings'), FORM_id=i_graph, lmb_id=i_lmb)
        return FORM_iso_sg_list
    @classmethod
    def from_dict_amp(cls, dict_file_path, first=None, verbose=False, model = None,  cuts=None, allow_mom_remap = False, external_data = {}):
        """ Creates a FORMSuperGraph list from a dict file path."""
        from pathlib import Path
        p = Path(dict_file_path)
        sys.path.insert(0, str(p.parent))
        m = __import__(p.stem)
        logger.info("Imported {} supergraphs.".format(len(m.graphs)))

        # Filter specific graphs by name 
        # filter_graphs = ['SG_QG3','SG_QG4']
        # m.graphs = [ g for (g,name) in zip(m.graphs, m.graph_names) if name in filter_graphs]
        # m.graph_names = ['SG_MG3','SG_QG4']
        # m.graph_names = [name for name in m.graph_names if name in filter_graphs ]

        # fill sgs with graphs
        full_graph_list = []
        for i, g in enumerate(m.graphs):
            if hasattr(m,'graph_names'):
                graph_name=m.graph_names[i]
            else:
                graph_name=p.stem + '_' + str(i)
            # convert to FORM supergraph
            form_graph = FORMSuperGraph(name=graph_name, edges = g['edges'], nodes=g['nodes'], 
                        overall_factor=g['overall_factor'], multiplicity = g.get('multiplicity',1),is_amplitude = True, color_struc=g.get('color_struc',None) , effective_vertex_id = g.get('effective_vertex_id',None), numerator = g.get('analytic_num'),external_data = external_data,diag_set=g.get("diag_set",graph_name) )
            form_graph.derive_signatures()
            full_graph_list.append(form_graph)


        

        # for amplitudes the complete particle flow is encoded in the numerator. the propagators are quadratic
        #  and we can flip withou further complications also for fermions
        # Adjust edge orientation of all repeated edges so that they have identical signatures
        for g in full_graph_list:

            # First detect edges that need flipping
            all_signatures = {}
            for e_key, e in g.edges.items():
                pos_signature = tuple(tuple(s for s in sp) for sp in e['signature'])
                neg_signature = tuple(tuple(-s for s in sp) for sp in e['signature'])
                if pos_signature in all_signatures:
                    all_signatures[pos_signature].append((e_key,+1))
                elif neg_signature in all_signatures:
                    all_signatures[neg_signature].append((e_key,-1))
                else:
                    if pos_signature[0].count(0) == len(pos_signature[0]) - 1 and\
                        pos_signature[1].count(0) == len(pos_signature[1]):
                        if next(s for s in pos_signature[0] if s != 0) < 0:
                            all_signatures[neg_signature] = [(e_key, -1)]
                            break
                        else:
                            all_signatures[pos_signature] = [(e_key,+1)]
                    else:
                        all_signatures[pos_signature] = [(e_key,+1)]

            for sig, edges in all_signatures.items():
                for edge_key, sign in edges:
                    if sign==+1:
                        continue
                    flipped_part = model.get_particle(g.edges[edge_key]['PDG'])
                    # if flipped_part.is_fermion():
                    #     raise FormProcessingError("A *fermionic* repeated edge with opposite signatures was found. This should happen for bosons only.")

                    g.edges[edge_key]['PDG'] = flipped_part.get_anti_pdg_code()
                    g.edges[edge_key]['signature'] = [[-s for s in sp] for sp in g.edges[edge_key]['signature']]
                    g.edges[edge_key]['indices'] = tuple([
                        g.edges[edge_key]['indices'][1],
                        g.edges[edge_key]['indices'][0],
                    ])
                    g.edges[edge_key]['vertices'] = tuple([
                        g.edges[edge_key]['vertices'][1],
                        g.edges[edge_key]['vertices'][0],
                    ])

            # Now adust the string momenta of edges and nodes accordingly.            
            g.impose_signatures()


        


        if first is not None:
            logger.info("Taking first {} supergraphs.".format(first))
            full_graph_list = full_graph_list[:first]



        logger.info("\033[1m{} amplitude supergraphs\033[m".format(len(full_graph_list)))
        
        # Here we determine which of the graphs is a set_representative
        diag_sets = {}
        for i,g in enumerate(full_graph_list):
            if not g.diag_set in set(diag_sets.keys()):
                diag_sets[g.diag_set] = [i]
            else: 
                g.is_set_representative = False
                diag_sets[g.diag_set] = diag_sets[g.diag_set] + [i]
        
        for elems in diag_sets.values():
            if len(elems) > 0:
                (full_graph_list[elems[0]]).additional_calls = [[g_id,0] for g_id in elems[1:]]
            

        FORM_sg_list = FORMSuperGraphList(full_graph_list, name=p.stem)

        return FORM_sg_list

    def to_dict(self, file_path):
        """ Outputs the FORMSuperGraph list to a Python dict file path."""

        # TODO: Dump to Python dict
        pass

    def generate_integrand_functions(self, root_output_path, additional_overall_factor='',
                                    params={}, output_format='c', workspace=None, header="", integrand_type=None, process_definition=None):
        header_map = {'header': header}
        """ Generates optimised source code for the graph numerator in several
        files rooted in the specified root_output_path."""

        if integrand_type is None:
            return

        if len(self)==0:
            raise FormProcessingError("Cannot generat numerators for an empty list of supergraphs.")

        if output_format not in self.extension_names:
            raise FormProcessingError("This FORMSuperGraphList instance requires at least one entry for generating numerators.")

        # add all numerators in one file and write the headers
        numerator_header = """#include <tgmath.h>
# include <quadmath.h>
# include <signal.h>
# include "%(header)snumerator.h"
"""

        var_pattern = re.compile(r'Z\d*_')
        input_pattern = re.compile(r'lm(\d*)')
        conf_exp = re.compile(r'conf\(([^)]*)\)\n')
        return_exp = re.compile(r'return ([^;]*);\n')
        float_pattern = re.compile(r'((\d+\.\d*)|(\.\d+))')
        diag_pattern = re.compile(r'diag\((\d*)\)')

        integrand_type_list = [integrand_type] if integrand_type != 'both' else ['PF', 'LTD']

        # TODO: multiprocess this loop
        all_numerator_ids = {'PF': [], 'LTD': []}

        for itype in integrand_type_list:
            with progressbar.ProgressBar(
                prefix = 'Processing %s integrand (graph #{variables.i_graph}/%d, LMB #{variables.i_lmb}/{variables.max_lmb}) with FORM ({variables.timing} ms / supergraph) : '%(itype, len(self)),
                max_value=len(self),
                variables = {'timing' : '0', 'i_graph' : '0', 'i_lmb': '0', 'max_lmb': '0'}
                ) as bar:
                total_time = 0.

                for i_graph, graph in enumerate(self):
                    graph.is_zero = True

                    graphs_to_process = []
                    if isinstance(graph[0].additional_lmbs,list) and graph[0].additional_lmbs != []:
                        graphs_to_process.append( (0,i_graph,graph[0]) )
                        graphs_to_process.extend([(g.additional_lmbs,i_graph,g) for _,_,_,g in graph[0].additional_lmbs])
                    else:
                        # By setting the active graph to None we will then sum overall members of the iso set.
                        graphs_to_process.append( (0,i_graph, None) )
                    bar.update(max_lmb='%d'%len(graphs_to_process))
                    for i_lmb, i_g, active_graph in graphs_to_process:
                        bar.update(i_graph='%d'%(i_graph+1), i_lmb='%d'%(i_lmb+1))
                        i = i_lmb*FORM_processing_options['FORM_call_sig_id_offset_for_additional_lmb']+i_g
                        all_numerator_ids[itype].append(i)
                        time_before = time.time()

                        with open(pjoin(root_output_path, 'workspace', 'out_integrand_{}_{}.proto_c'.format(itype, i))) as f:
                            num = f.read()

                        # TODO Remove when FORM will have fixed its C output bug
                        num = temporary_fix_FORM_output(num)

                        total_time += time.time()-time_before
                        num = num.replace('i_', 'I')
                        num = input_pattern.sub(r'lm[\1]', num)
                        num = num.replace('\nZ', '\n\tZ') # nicer indentation

                        confs = []
                        integrand_main_code = ''
                        integrand_f128_main_code = ''
                        conf_secs = num.split('#CONF')
                        for conf_sec in conf_secs[1:]:
                            conf_sec = conf_sec.replace("#CONF\n", '')

                            # parse the configuration id
                            conf = list(conf_exp.finditer(conf_sec))[0].groups()[0].split(',')
                            conf_sec = conf_exp.sub('', conf_sec)

                            if active_graph is None:
                                # TODO: check if correct
                                active_graph = graph[0]

                            denominator_mode = int(conf[0]) < 0
                            if denominator_mode:
                                conf_id = (i, int(conf[1]), int(conf[2]))
                                mom_map, constants, loops, orig_id = active_graph.integrand_info[itype][conf_id]
                            elif itype == "LTD":
                                conf_id = (i, int(conf[0]))
                                mom_map, constants, loops, orig_id = active_graph.integrand_info['LTD'][conf_id]

                            if denominator_mode or itype == "LTD":
                                # parse the constants
                                const_secs = conf_sec.split('#CONSTANTS')[1]
                                const_secs = const_secs.replace('\n', '')
                                const_code = '*'.join('\t({}-{})'.format(e, mass) if p == 1 else '\tpow({}-{},{})'.format(e, mass, p)
                                    for e, (_, mass, p) in zip(const_secs.split(','), constants) if e != '')

                                # parse the energies
                                energy_secs = conf_sec.split('#ENERGIES')[1]
                                energy_secs = energy_secs.replace('\n', '')

                                # some energies are repeated and we only keep the first
                                energy_code = []
                                energy_index = 0
                                skip_next = 1
                                energy_prefactor = []
                                for j, e in enumerate(energy_secs.split(',')):
                                    if e == '':
                                        continue

                                    skip_next -= 1
                                    if skip_next != 0:
                                        continue

                                    (mass, p) = mom_map[energy_index]
                                    skip_next += p
                                    energy_index += 1
                                    energy_code.append('\tdouble complex E{} = sqrt({}+{});'.format(j, e, mass))
                                    if itype == "PF":
                                        energy_prefactor.append('2.*E{}'.format(j) if p == 1 else 'pow(2.*E{},{})'.format(j, p))

                                energy_code = '\n'.join(energy_code)
                                energy_prefactor = '*'.join(energy_prefactor)
                                const_code = const_code + ('*' if len(const_code) > 0 and len(energy_prefactor) > 0 else '') + energy_prefactor

                                if const_code == '':
                                    const_code = '1'

                                # parse the denominators
                                denom_secs = conf_sec.split('#ELLIPSOIDS')[1]
                                denom_secs = denom_secs.replace('\n', '')
                                denom_code = '\n'.join('\tdouble complex invd{} = 1./({});'.format(i, d) for i, d in enumerate(denom_secs.split(',')) if d != '')
                                conf_sec = conf_sec.split('#ELLIPSOIDS')[-1]

                            returnval = list(return_exp.finditer(conf_sec))[0].groups()[0]
                            if int(conf[0]) < 0:
                                conf_sec = return_exp.sub('return pow(2.*pi*I,{})/({})*({});\n'.format(loops, const_code, returnval), conf_sec)
                            elif itype == "LTD":
                                conf_sec = return_exp.sub('*out = pow(2.*pi*I,{})/({})*({});\n'.format(loops, const_code, returnval), conf_sec)
                            else:
                                conf_sec = return_exp.sub('*out = {};\n'.format(returnval), conf_sec)

                            temp_vars = list(sorted(set(var_pattern.findall(conf_sec))))

                            # TODO: inline?
                            if int(conf[0]) < 0:
                                main_code = '{}\n{}\n{}'.format(energy_code, denom_code, conf_sec)
                                main_code = main_code.replace('logmUV', 'log(mUV*mUV)').replace('logmu' , 'log(mu*mu)').replace('logmt' , 'log(mass_t*mass_t)')
                                integrand_main_code += '\nstatic double complex diag_{}(double complex lm[], double complex params[]) {{\n\t{}\n{}}}'.format(abs(int(conf[0])),
                                    'double complex {};'.format(','.join(temp_vars)) if len(temp_vars) > 0 else '', main_code
                                )

                                main_code_f128 = main_code.replace('pow', 'cpowq').replace('sqrt', 'csqrtq').replace('log', 'clogq').replace('pi', 'M_PIq').replace('double complex', '__complex128')
                                main_code_f128 = float_pattern.sub(r'\1q', main_code_f128)
                                integrand_f128_main_code += '\n' + '\nstatic __complex128 diag_{}_f128(__complex128 lm[], __complex128 params[]) {{\n\t{}\n{}}}'.format(abs(int(conf[0])),
                                    '__complex128 {};'.format(','.join(temp_vars)) if len(temp_vars) > 0 else '', main_code_f128
                                )
                            else:
                                confs.append(int(conf[0]))

                                if len(temp_vars) > 0:
                                    graph.is_zero = False

                                if itype == "LTD":
                                    main_code = '{}\n{}\n{}'.format(energy_code, denom_code, conf_sec)
                                else:
                                    main_code = conf_sec

                                main_code = main_code.replace('logmUV', 'log(mUV*mUV)').replace('logmu' , 'log(mu*mu)').replace('logmt' , 'log(mass_t*mass_t)')
                                main_code_with_diag_call =  diag_pattern.sub(r'diag_\1(lm, params)', main_code)
                                integrand_main_code += '\nstatic inline void %(header)sevaluate_{}_{}_{}(double complex lm[], double complex params[], double complex* out) {{\n\t{}\n{}}}'.format(itype, i, int(conf[0]),
                                    'double complex {};'.format(','.join(temp_vars)) if len(temp_vars) > 0 else '', main_code_with_diag_call
                                )

                                main_code_f128 = main_code.replace('pow', 'cpowq').replace('sqrt', 'csqrtq').replace('log', 'clogq').replace('pi', 'M_PIq').replace('double complex', '__complex128')
                                main_code_f128 = float_pattern.sub(r'\1q', main_code_f128)
                                main_code_f128 = diag_pattern.sub(r'diag_\1_f128(lm, params)', main_code_f128)
                                integrand_f128_main_code += '\n' + '\nstatic inline void %(header)sevaluate_{}_{}_{}_f128(__complex128 lm[], __complex128 params[], __complex128* out) {{\n\t{}\n{}}}'.format(itype, i, int(conf[0]),
                                    '__complex128 {};'.format(','.join(temp_vars)) if len(temp_vars) > 0 else '', main_code_f128
                                )

                        integrand_main_code += \
"""
void %(header)sevaluate_{}_{}(double complex lm[], double complex params[], int conf, double complex* out) {{
   switch(conf) {{
{}
    }}
}}
""".format(itype, i,
        '\n'.join(
        ['\t\tcase {}: %(header)sevaluate_{}_{}_{}(lm, params, out); return;'.format(conf, itype, i, conf) for conf in sorted(confs)] +
        (['\t\tdefault: *out = 0.;']) # ['\t\tdefault: raise(SIGABRT);'] if not graph.is_zero else 
        ))


                        integrand_f128_main_code += \
"""
void %(header)sevaluate_{}_{}_f128(__complex128 lm[], __complex128 params[], int conf, __complex128* out) {{
   switch(conf) {{
{}
    }}
}}
""".format(itype, i,
        '\n'.join(
        ['\t\tcase {}: %(header)sevaluate_{}_{}_{}_f128(lm, params, out); return;'.format(conf, itype, i, conf) for conf in sorted(confs)] +
        (['\t\tdefault: *out = 0.q;']) # ['\t\tdefault: raise(SIGABRT);'] if not graph.is_zero else 
        ))

                        bar.update(timing='%d'%int((total_time/float(i_graph+1))*1000.0))
                        bar.update(i_graph+1)

                        writers.CPPWriter(pjoin(root_output_path, '%(header)sintegrand_{}_{}_f64.c'%header_map).format(itype, i)).write((numerator_header + integrand_main_code)%header_map)
                        writers.CPPWriter(pjoin(root_output_path, '%(header)sintegrand_{}_{}_f128.c'%header_map).format(itype, i)).write((numerator_header + integrand_f128_main_code)%header_map)



        integrand_code = \
"""
# include <tgmath.h>
# include <quadmath.h>
# include <signal.h>

{}
{}

void %(header)sevaluate_PF(double complex lm[], double complex params[], int diag, int conf, double complex* out) {{
    switch(diag) {{
{}
    }}
}}

void %(header)sevaluate_PF_f128(__complex128 lm[], __complex128 params[], int diag, int conf, __complex128* out) {{
    switch(diag) {{
{}
    }}
}}

void %(header)sevaluate_LTD(double complex lm[], double complex params[], int diag, int conf, double complex* out) {{
    switch(diag) {{
{}
    }}
}}

void %(header)sevaluate_LTD_f128(__complex128 lm[], __complex128 params[], int diag, int conf, __complex128* out) {{
    switch(diag) {{
{}
    }}
}}

""".format(
    '\n'.join('void %(header)sevaluate_{}_{}(double complex[], double complex[], int conf, double complex* out);'.format(itype, i) for itype in integrand_type_list for i in all_numerator_ids[itype]),
    '\n'.join('void %(header)sevaluate_{}_{}_f128(__complex128[], __complex128[], int conf, __complex128* out);'.format(itype, i) for itype in integrand_type_list for i in all_numerator_ids[itype]),
    '\n'.join(
    ['\t\tcase {}: %(header)sevaluate_PF_{}(lm, params, conf, out); return;'.format(i, i) for i in all_numerator_ids['PF']]+
    ['\t\tdefault: raise(SIGABRT);']
    ),
    '\n'.join(
    ['\t\tcase {}: %(header)sevaluate_PF_{}_f128(lm, params, conf, out); return;'.format(i, i) for i in all_numerator_ids['PF']]+
    ['\t\tdefault: raise(SIGABRT);']
    ),
    '\n'.join(
    ['\t\tcase {}: %(header)sevaluate_LTD_{}(lm, params, conf, out); return;'.format(i, i) for i in all_numerator_ids['LTD']]+
    ['\t\tdefault: raise(SIGABRT);']
    ),
    '\n'.join(
    ['\t\tcase {}: %(header)sevaluate_LTD_{}_f128(lm, params, conf, out); return;'.format(i, i) for i in all_numerator_ids['LTD']]+
    ['\t\tdefault: raise(SIGABRT);']
    )
    )
        writers.CPPWriter(pjoin(root_output_path, '%(header)sintegrand.c'%header_map)).write(integrand_code%header_map)

        integrand_C_source_size = 0.
        for fpath in glob_module.glob(pjoin(root_output_path,'*integrand*')):
            integrand_C_source_size += os.path.getsize(fpath)

        self.code_generation_statistics['integrand_C_source_size_in_kB'] = int(integrand_C_source_size/1000.0)

    def generate_numerator_functions(self, root_output_path, additional_overall_factor='', params={}, 
                                    output_format='c', workspace=None, header="", integrand_type=None, process_definition=None):

        start_time = time.time()
        header_map = {'header': header}
        """ Generates optimised source code for the graph numerator in several
        files rooted in the specified root_output_path."""

        if len(self)==0:
            raise FormProcessingError("Cannot generat numerators for an empty list of supergraphs.")

        if output_format not in self.extension_names:
            raise FormProcessingError("This FORMSuperGraphList instance requires at least one entry for generating numerators.")

        # copy all the source files before processing the numerators
        if workspace is not None:
            shutil.copy(pjoin(plugin_path,"numerator.frm"),pjoin(workspace,'numerator.frm'))
            shutil.copy(pjoin(plugin_path,"tensorreduce.frm"),pjoin(workspace,'tensorreduce.frm'))
            shutil.copy(pjoin(plugin_path,"Gstring.prc"),pjoin(workspace,'Gstring.prc'))
            shutil.copy(pjoin(plugin_path,"integrateduv.frm"),pjoin(workspace,'integrateduv.frm'))
            shutil.copy(pjoin(plugin_path,"diacolor.h"),pjoin(workspace,'diacolor.h'))
            if self.is_amplitude == True:
                shutil.copy(pjoin(plugin_path,"amp_numerator.frm"),pjoin(workspace,'amp_numerator.frm'))
                shutil.copy(pjoin(plugin_path,"ChisholmIdentities.prc"),pjoin(workspace,'ChisholmIdentities.prc'))
                shutil.copy(pjoin(plugin_path,"definition_gamma_explicit.h"),pjoin(workspace,'definition_gamma_explicit.h'))
        # add all numerators in one file and write the headers
        numerator_header = """#include <tgmath.h>
# include <quadmath.h>
# include <signal.h>
# include "%(header)snumerator.h"
"""

        max_buffer_size = 0
        all_numerator_ids = []
        processed_graph_counter = 0
        total_time = 0.
        with progressbar.ProgressBar(
            prefix = 'Processing numerators with FORM (graph {variables.i_graph}/%d, {variables.timing} ms / supergraph) : '%len(self),
            max_value=len(self),
            variables = {'timing' : 0, 'i_graph': 0}
            ) as bar:

            if FORM_processing_options["cores"] == 1:
                graph_it = map(FORMSuperGraphIsomorphicList.generate_numerator_file_helper, 
                    list((graph, i, root_output_path, additional_overall_factor, workspace, integrand_type, process_definition, header_map)
                    for i, graph in enumerate(self)))
            else:
                pool = multiprocessing.Pool(processes=FORM_processing_options["cores"])
                graph_it = pool.imap_unordered(FORMSuperGraphIsomorphicList.generate_numerator_file_helper, 
                    list((graph, i, root_output_path, additional_overall_factor, workspace, integrand_type, process_definition, header_map)
                    for i, graph in enumerate(self)))

            for (graph_index, num_ids, max_buffer_graph, is_zero, timing, code_generation_statistics) in graph_it:
                max_buffer_size = max(max_buffer_size, max_buffer_graph)
                if is_zero:
                    self[graph_index].is_zero = True
                else:
                    all_numerator_ids += num_ids

                self[graph_index][0].code_generation_statistics = code_generation_statistics

                total_time += timing
                processed_graph_counter += 1
                bar.update(processed_graph_counter, i_graph=processed_graph_counter, timing='%d'%int((total_time/float(processed_graph_counter))*1000.0))

            if FORM_processing_options["cores"] > 1:
                pool.close()

        numerator_code = \
"""
# include <tgmath.h>
# include <quadmath.h>
# include <signal.h>

{}
{}
{}

int %(header)sevaluate(double complex lm[], double complex params[], int diag, int conf, double complex* out) {{
    switch(diag) {{
{}
    }}
}}

int %(header)sevaluate_f128(__complex128 lm[], __complex128 params[], int diag, int conf, __complex128* out) {{
    switch(diag) {{
{}
    }}
}}

int %(header)sget_buffer_size() {{
    return {};
}}

int %(header)sget_rank(int diag, int conf) {{
    switch(diag) {{
{}
    }}
}}
""".format(
    '\n'.join('int %(header)sevaluate_{}(double complex[], double complex[], int conf, double complex*);'.format(i) for i in all_numerator_ids),
    '\n'.join('int %(header)sevaluate_{}_f128(__complex128[], __complex128[], int conf, __complex128*);'.format(i) for i in all_numerator_ids),
    '\n'.join('int %(header)sget_rank_{}(int conf);'.format(i) for i in all_numerator_ids),
    '\n'.join(
    ['\t\tcase {}: return %(header)sevaluate_{}(lm, params, conf, out);'.format(i, i) for i in all_numerator_ids]+
    ['\t\tdefault: raise(SIGABRT);']
    ),
    '\n'.join(
    ['\t\tcase {}: return %(header)sevaluate_{}_f128(lm, params, conf, out);'.format(i, i) for i in all_numerator_ids]+
    ['\t\tdefault: raise(SIGABRT);']
    ), 
    (max_buffer_size + 1) * 2,
    '\n'.join(
    ['\t\tcase {}: return %(header)sget_rank_{}(conf);'.format(i, i) for i in all_numerator_ids]+
    ['\t\tdefault: raise(SIGABRT);']
    )
    )
        writers.CPPWriter(pjoin(root_output_path, '%(header)snumerator.c'%header_map)).write(numerator_code%header_map)


        params = copy.deepcopy(params)
        params['mUV'] = 'params[0]'
        params['mu'] = 'params[1]'
        params['gs'] = 'params[2]'
        params['small_mass_sq'] = 'params[3]'

        header_code = \
"""
# ifndef NUM_H
# define NUM_H

{}

# endif
""".format('\n'.join('#define  {} {}'.format(k, v) for k, v in params.items()))

        writers.CPPWriter(pjoin(root_output_path, '%(header)snumerator.h'%header_map)).write(header_code%header_map)

        numerator_C_source_size = 0.
        for fpath in glob_module.glob(pjoin(root_output_path,'*numerator*')):
            numerator_C_source_size += os.path.getsize(fpath)
        self.code_generation_statistics['numerator_C_source_size_in_kB'] = int(numerator_C_source_size/1000.0)

        if integrand_type is not None:
            self.generate_integrand_functions(root_output_path, additional_overall_factor='', 
                            params={}, output_format='c', workspace=None, integrand_type=integrand_type,process_definition=process_definition)

        generation_time = time.time() - start_time
        self.code_generation_statistics['generation_time_in_s'] = float('%.1f'%generation_time)

    def generate_squared_topology_files(self, root_output_path, model, process_definition, n_jets, final_state_particle_ids=(), jet_ids=None, filter_non_contributing_graphs=True, workspace=None,
        integrand_type=None):
        if workspace is None:
            workspace = pjoin(root_output_path, os.pardir, 'workspace')
        topo_collection = {
            'name': self.name,
            'topologies': []
        }

        # Set sensible jet_ids if none
        if jet_ids is None:
            jet_ids=tuple(list(range(1,6))+list(range(-1,-6,-1))+[21,82,-82,1337])

                    



        contributing_supergraphs = []

        non_zero_graph = 0
        with progressbar.ProgressBar(prefix='Generating squared topology files (graph #{variables.i_graph}/%d, LMB #{variables.i_lmb}/{variables.max_lmb}, PF #{variables.PF_config}, {variables.timing} ms / supergraph) : '%len(self), 
                max_value=len(self), variables = {'timing' : '0', 'i_graph' : '0', 'i_lmb': '0', 'max_lmb' : '0', 'PF_config': 'N/A'} ) as bar:
            total_time=0.0
            for i, g in enumerate(self):
                time_before = time.time()
                bar.update(i_graph='%d'%(i+1))
                if g.generate_squared_topology_files(root_output_path, model, process_definition, n_jets, numerator_call=non_zero_graph, 
                                                            final_state_particle_ids=final_state_particle_ids,jet_ids=jet_ids, 
                                                            workspace=workspace, bar=bar, integrand_type=integrand_type):
                    if g[0].is_set_representative:
                        topo_collection['topologies'].append({
                            'name': g[0].name,
                            # Let us not put it there but in the topology itself
                            # 'benchmark_result': g[0].benchmark_result,
                            'multiplicity': g[0].multiplicity
                            ,'additional_LMBs': [
                                {
                                    'name' : '%s_LMB%d'%(other_supergraph.name,other_supergraph.additional_lmbs),
                                    'defining_lmb_to_this_lmb' : original_lmb_to_other_lmb_affine_transfo,
                                    'this_lmb_to_defining_lmb' : other_lmb_to_original_lmb_affine_transfo
                                }
                                for i_lmb, other_lmb_to_original_lmb_affine_transfo, 
                                    original_lmb_to_other_lmb_affine_transfo, other_supergraph in g[0].additional_lmbs
                            ]

                        })
                    non_zero_graph += 1
                    contributing_supergraphs.append(g)

                total_time += time.time()-time_before
                bar.update(timing='%d'%int((total_time/float(i+1))*1000.0))
                bar.update(i+1)
        
        if filter_non_contributing_graphs:
            self[:] = contributing_supergraphs
        
        if FORM_processing_options['generate_renormalisation_graphs']:
            renormalization_graphs = self.generate_renormalization_graphs(model,process_definition)
        else:
            renormalization_graphs = []
        self.extend([FORMSuperGraphIsomorphicList([g]) for g in renormalization_graphs])
        
        with progressbar.ProgressBar(prefix='Generating renormalization squared topology files (graph #{variables.i_graph}/%d, LMB #{variables.i_lmb}/{variables.max_lmb}, PF #{variables.PF_config}, {variables.timing} ms / supergraph) : '%len(renormalization_graphs), 
                max_value=len(renormalization_graphs), variables = {'timing' : '0', 'i_graph' : '0', 'i_lmb': '0', 'max_lmb' : '0', 'PF_config': 'N/A'} ) as bar:
            total_time=0.0
            for i, g in enumerate(renormalization_graphs):
                time_before = time.time()
                bar.update(i_graph='%d'%(i+1))
                if g.generate_squared_topology_files(root_output_path, model, process_definition, n_jets, numerator_call=non_zero_graph, 
                                                            final_state_particle_ids=final_state_particle_ids,jet_ids=jet_ids,
                                                            workspace=workspace, bar=bar, integrand_type=integrand_type):
                    topo_collection['topologies'].append({
                        'name': g.name,
                        'multiplicity': g.multiplicity,
                        'additional_LMBs': []
                    })
                    non_zero_graph += 1
                    contributing_supergraphs.append(g)

                total_time += time.time()-time_before
                bar.update(timing='%d'%int((total_time/float(i+1))*1000.0))
                bar.update(i+1)
        if self.is_amplitude:
            topo_collection['color_struc'] = self.color_struc
            topo_collection['external_data'] = self.external_data
        try:
            import yaml
            from yaml import Loader, Dumper
        except ImportError:
            raise BaseException("Install yaml python module in order to import topologies from yaml.")

        open(pjoin(root_output_path, self.name + '.yaml'), 'w').write(yaml.dump(topo_collection, Dumper=Dumper,default_flow_style=None))

    def get_renormalization_vertex(self, in_pdgs, loop_count, model, process_definition, is_external_bubble=False):
        
        is_heft = (model.get('name')=='SM_HEFT')

        # This overall factor is an overall fudge which will need to be understood together with how exactly we must
        # inherit the overall phase of the reference loop SG that this vertex is supposed to renormalised. 
        overall_factor = '(-1)'

        if loop_count != 1:
            raise FormProcessingError("Renormalisation is currently implemented only at one-loop.")
            
        if any( model.get_particle(pdg).get('ghost') for pdg in in_pdgs):
            # For now we absorbed all renormalisation constants into the gluon contribution so that we set the ghost 
            # renormalisation conditions to zero. This implies that the local UV pole cancellation check must be done
            # by combining the ghost and gluon supergraph with appropriate routing.
            return '0'

        # WARNING: All the things below are a SHAME and must be generalised as soon as we're done with the publication....

        # All renormalisation 2-point vertices are for now coded up directly in numerator.frm
        if len(in_pdgs)==2: #and not is_external_bubble:
            return overall_factor

        # No renormalisation for shrunk loop-induced vertices involving only gluons and the Higgs
        if not is_heft and all(pdg in [21,25] for pdg in in_pdgs):
            return '0'

        hardcoded_mass_parameters = {
            6   : 'mass_t',
            -6  : 'mass_t',
        }
        
        hardcoded_log_quark_mass = {
            6   : 'logmt',
            -6  : 'logmt'
        }

        def get_particle_mass(pdg):
            if pdg in hardcoded_mass_parameters:
                return hardcoded_mass_parameters[pdg]
            return model.get_particle(pdg).get('mass')

        pdgs = sorted([abs(pdg) for pdg in in_pdgs],reverse=True)
        quark_pdgs = range(1,7)

        active_quarks = [q_pdg for q_pdg in quark_pdgs if q_pdg not in process_definition.get('forbidden_particles')]
        n_massless_quarks = len([1 for q_pdg in active_quarks if get_particle_mass(q_pdg).upper()=='ZERO' ])
        massive_quark_pdgs = [ q_pdg for q_pdg in active_quarks if get_particle_mass(q_pdg).upper()!='ZERO' ]

        symbol_replacement_dict = {
            'C_F' : '(4/3)',
            'T_F' : '(1/2)',
            'C_A' : '3',
            'pi'  : 'pi',
            'gs'  : 'gs',
            'ep'  : 'ep',
            'mu_r': 'mu_r',
            'n_f' : '%d'%n_massless_quarks,
            'UVRenormFINITE_marker': 'UVRenormFINITE'
        }
        symbol_replacement_dict['beta0'] = '(11-(2/3)*%(n_f)s)'%symbol_replacement_dict

        delta_Z_massless_quark = '%(C_F)s*%(gs)s^2/16/%(pi)s^2*(-1/%(ep)s)'
        delta_Z_massive_quark = '%(C_F)s*%(gs)s^2/16/%(pi)s^2*((-1/%(ep)s) + %(UVRenormFINITE_marker)s*(-4-3*(logmu - %(log_quark_mass)s)) )'

        # Note the many overall factors (1/2) come from the fact that the expressions are derived from the alpha couplings (i.e. g^2/4\pi)
        # and not for the coupling g directly, so that a factor 1/2 is warranted.

        delta_Z_gluon = []
        # Add the gluon and ghost contribution to the gluon wavefunction renormalisation
        delta_Z_gluon.append('( (1/2)*%(C_A)s*%(gs)s^2/48/%(pi)s^2 * ( 5/%(ep)s ) )'%symbol_replacement_dict)
        # Add the massless quark contributions to the gluon wavefunction renormalisation
        delta_Z_gluon.append('( (1/2)*%(n_f)s*%(T_F)s*%(gs)s^2/48/%(pi)s^2 * ( -4/%(ep)s ) )'%symbol_replacement_dict)
        # Add the massive quark contribution to the gluon wavefunction renormalisation
        for q_pdg in massive_quark_pdgs:

            if q_pdg not in hardcoded_log_quark_mass:
                raise FormProcessingError( 
                    ("There is not hard-coded symbol for the logarithm of the mass of particle with PDG=%d.\n"%q_pdg)+
                    "Are you sure you did not to specify forbidden particles in your process definition, using the / x y z syntax?")

            delta_Z_gluon.append('( (1/2)*%(T_F)s*%(gs)s^2/48/%(pi)s^2 * ( -4/%(ep)s + %(UVRenormFINITE_marker)s*(-4*(logmu - %(log_quark_mass)s)) ) )'%(
                dict(symbol_replacement_dict,**{
                    'log_quark_mass':hardcoded_log_quark_mass[q_pdg],
                })
            ))
        # Combine all terms for the gluon wavefunction renormalisation
        delta_Z_gluon = '(%s)'%('+'.join(delta_Z_gluon))

        delta_g_s = []
        # Add the gluon and ghost contribution to the strong coupling renormalisation
        delta_g_s.append('( (1/2)*%(C_A)s*%(gs)s^2/48/%(pi)s^2 * ( -11/%(ep)s ) )'%symbol_replacement_dict)
        # Add the massless quark contributions to the strong coupling renormalisation
        delta_g_s.append('( (1/2)*%(n_f)s*%(T_F)s*%(gs)s^2/48/%(pi)s^2 * ( 4/%(ep)s ) )'%symbol_replacement_dict)
        # Add the massive quark contribution to the strong coupling renormalisation
        for q_pdg in massive_quark_pdgs:
            delta_g_s.append('( (1/2)*%(T_F)s*%(gs)s^2/48/%(pi)s^2 * ( 4/%(ep)s + %(UVRenormFINITE_marker)s*(4*(logmu - %(log_quark_mass)s)) ) )'%(
                dict(symbol_replacement_dict,**{
                    'log_quark_mass':hardcoded_log_quark_mass[q_pdg],
                })
            ))
        # Combine all terms for the strong coupling renormalisation
        delta_g_s = '(%s)'%('+'.join(delta_g_s))

        delta_g_heft = '( (%(gs)s^2/4/%(pi)s^2)*( -(1/%(ep)s)*%(beta0)s + 11/4 ) )'%symbol_replacement_dict

        # Combine all terms for the yukawa renormalisation
        # WARNING: He consider here only contribution from the top and bottom as these are the only fermions we consider as
        # having a yukawa interaction in the model, but we do allow for them to be massless and adjust the renormalisation accordingly.
        potential_yukawa_quark_pdgs = [5,6]
        active_yukawa_quarks = [q_pdg for q_pdg in potential_yukawa_quark_pdgs if q_pdg not in process_definition.get('forbidden_particles')]
        n_massless_yukawa_quarks = len([1 for q_pdg in active_yukawa_quarks if get_particle_mass(q_pdg).upper()=='ZERO' ])
        massive_yukawa_quark_pdgs = [ q_pdg for q_pdg in active_yukawa_quarks if get_particle_mass(q_pdg).upper()!='ZERO' ]

        delta_yukawa = []
        # Add the massless quark contributions to the yukawa renormalisation
        delta_yukawa.append('( -(1/2)*%(n_f_yukawa)s*2*%(C_F)s*%(gs)s^2/16/%(pi)s^2 * ( 3/%(ep)s ) )'%(
            dict(symbol_replacement_dict,**{
                'n_f_yukawa':'%d'%n_massless_yukawa_quarks,
            })
        ))
        # Add the massive quark contribution to the yukawa renormalisation
        for q_pdg in massive_yukawa_quark_pdgs:
            delta_yukawa.append('( - (1/2)*2*%(C_F)s*%(gs)s^2/16/%(pi)s^2 * ( 3/%(ep)s + %(UVRenormFINITE_marker)s*(4 + 3*(logmu - %(log_quark_mass)s)) ) )'%(
                dict(symbol_replacement_dict,**{
                    'log_quark_mass':hardcoded_log_quark_mass[q_pdg],
                })
            ))
        # Combine all terms for the yukawa renormalisation
        delta_yukawa = '(%s)'%('+'.join(delta_yukawa))

        ########################################################
        # Now build the specified UV renormalisation vertices
        ########################################################

#       Self-energies are for now coded up direclty in numerator.frm

        # quark self-energy
#        if len(pdgs) == 2 and pdgs[0] in quark_pdgs and pdgs[1]==pdgs[0]:
#            quark_mass = get_particle_mass(pdgs[0])
#            if quark_mass=='ZERO':
#                res = ('(-(%s))'%delta_Z_massless_quark)%symbol_replacement_dict
#                res = res
#                return res
#            else:
#                res = ('(-(%s))'%delta_Z_massive_quark)%(
#                    dict(symbol_replacement_dict,**{
#                        'quark_mass':quark_mass,
#                        'log_quark_mass':hardcoded_log_quark_mass[pdgs[0]],                            
#                    }))
#                return res

        # gluon self-energy
#        if len(pdgs) == 2 and pdgs[0]==21 and pdgs[1]==pdgs[0]:
#            return '(-(%s))'%delta_Z_gluon

        # a/z qq vertex
        if len(pdgs) == 3 and (pdgs[0] in [22,23]) and (pdgs[1] in quark_pdgs) and (pdgs[2]==pdgs[1]):
            loop_multiplicity_factor = 1
            quark_mass = get_particle_mass(pdgs[1])
            res = '%s*'%overall_factor
            if quark_mass=='ZERO':
                res += ('(+(2)*(1/2)*(%s))'%delta_Z_massless_quark)%symbol_replacement_dict
            else:
                res += ('(+(2)*(1/2)*(%s))'%delta_Z_massive_quark)%(
                    dict(symbol_replacement_dict,**{
                        'quark_mass':quark_mass,
                        'log_quark_mass':hardcoded_log_quark_mass[pdgs[1]],
                    }))
            return '((1/%d)*%s)'%(loop_multiplicity_factor,res)

        # hqq vertex
        if len(pdgs) == 3 and (pdgs[0] in [25,]) and (pdgs[1] in quark_pdgs) and (pdgs[2]==pdgs[1]):
            loop_multiplicity_factor = 1
            res = [ '(+%s)'%delta_yukawa, ]
            quark_mass = get_particle_mass(pdgs[1])
            if quark_mass=='ZERO':
                res.append( ('(+(2)*(1/2)*(%s))'%delta_Z_massless_quark)%symbol_replacement_dict )
            else:
                res.append( ('(+(2)*(1/2)*(%s))'%delta_Z_massive_quark)%(
                    dict(symbol_replacement_dict,**{
                        'quark_mass':quark_mass,
                        'log_quark_mass':hardcoded_log_quark_mass[pdgs[1]],
                    })) )
            return '((1/%d)*%s*(%s))'%(loop_multiplicity_factor,overall_factor,('+'.join(res)))

        # gqq vertex
        if len(pdgs) == 3 and (pdgs[0] in [21,]) and (pdgs[1] in quark_pdgs) and (pdgs[2]==pdgs[1]):
            loop_multiplicity_factor = 2
            res = [ 
                '(+%s)'%delta_g_s, 
                '(+%s)'%delta_Z_gluon
            ]
            quark_mass = get_particle_mass(pdgs[1])
            if quark_mass=='ZERO':
                res.append( ('(+(2)*(1/2)*(%s))'%delta_Z_massless_quark)%symbol_replacement_dict )
            else:
                res.append( ('(+(2)*(1/2)*(%s))'%delta_Z_massive_quark)%(
                    dict(symbol_replacement_dict,**{
                        'quark_mass':quark_mass,
                        'log_quark_mass':hardcoded_log_quark_mass[pdgs[1]],
                    })) )
            return '((1/%d)*%s*(%s))'%(loop_multiplicity_factor, overall_factor,('+'.join(res)))

        # ggg vertex
        if len(pdgs) == 3 and all(pdg==21 for pdg in pdgs):
            # 2 per n_f, 2 per ghost and 1 for the gluon
            loop_multiplicity_factor = 1 + 2 + 2 * n_massless_quarks
            res = [ 
                '(+%s)'%delta_g_s,
                '(+3*(%s))'%delta_Z_gluon,
            ]
            return '((1/%d)*%s*(%s))'%(loop_multiplicity_factor, overall_factor,('+'.join(res)))

        # gggg vertex
        if len(pdgs) == 4 and all(pdg==21 for pdg in pdgs):
            # 6 per n_f, 6 per ghost and 3 for the gluon
            loop_multiplicity_factor = 3 + 6 + 6 * n_massless_quarks
            res = [ 
                '(+2*(%s))'%delta_g_s,
                '(+4*(%s))'%delta_Z_gluon,
            ]
            return '((1/%d)*%s*(%s))'%(loop_multiplicity_factor,overall_factor,('+'.join(res)))

        # hgg, hggg and hgggg vertex
        if all(pdg in [21,25] for pdg in in_pdgs) and in_pdgs.count(25)==1 and len(in_pdgs)<=5:
            if len(in_pdgs)==3:
                loop_multiplicity_factor = 4
            elif len(in_pdgs)==4:
                loop_multiplicity_factor = 15
            elif len(in_pdgs)==5:
                loop_multiplicity_factor = 69
            else:
                raise FormProcessingError("Unreachable")
            res = [ 
                '(+%s)'%delta_g_heft, 
                '(+%d*(%s))'%(len(in_pdgs)-1,delta_Z_gluon)
            ]
            return '((1/%d)*%s*(%s))'%(loop_multiplicity_factor, overall_factor,('+'.join(res)))

        return None

    @classmethod
    def shrink_edges(cls, edges, nodes, edges_to_shrink, bubble_external_shrinking_step=False):
        subgraph_pdgs = set()
        for ek in list(edges.keys()):
            ee = edges[ek]
            if ee['name'] not in edges_to_shrink:
                continue
            subgraph_pdgs.add(ee['PDG'])

            # remove the edge from the vertices
            for na in ee['vertices']:
                node = nodes[na]
                edge_index = node['edge_ids'].index(ek)
                for g in ('PDGs', 'indices', 'momenta', 'edge_ids'):
                    node[g] = tuple(ind for i, ind in enumerate(node[g]) if i != edge_index)

            # fuse vertices
            if ee['vertices'][0] != ee['vertices'][1]:
                node = nodes[ee['vertices'][0]]
                # START TEMPORARY HACK (Just for the node rendering purposes)
                if not bubble_external_shrinking_step:
                    # Mark this node as being shrunk. Eventually there will be a more general way of handling
                    # multiple effective shrunk renormalisation nodes. For now, I just flag it here as one-loop
                    node['renormalisation_vertex_n_loops'] = 1
                    node['renormalisation_vertex_n_shrunk_edges'] = len(edges_to_shrink)
                # END TEMPORARY HACK
                for na in ee['vertices'][1:]:
                    n = nodes[na]
                    for g in ('PDGs', 'indices', 'momenta', 'edge_ids'):
                        node[g] = tuple(list(node[g]) + list(n[g]))
                    # START TEMPORARY HACK (Just for the node rendering purposes)
                    if bubble_external_shrinking_step:
                        for g in ['renormalisation_vertex_n_loops', 'renormalisation_vertex_n_shrunk_edges']:
                            if g not in node and g in n:
                                node[g] = n[g]
                    # END TEMPORARY HACK
                    del nodes[na]

                vert_to_replace = ee['vertices'][1]
                vert_to_replace_with = ee['vertices'][0]
                for e in edges.values():
                    e['vertices'] = tuple(vert_to_replace_with if ind == vert_to_replace else ind for ind in e['vertices'])

            del edges[ek]

        return subgraph_pdgs

    def generate_renormalization_graphs(self, model, process_definition):
        """Generate all required renormalization graphs for the graphs in the supergraph list"""

        import sympy as sp
        n_externals = max(len([1 for e in graph[0].edges.values() if e['type']=='in' or e['type']=='out']) for graph in self)
        if model is None:
            pdg_primes = {pdg : sp.prime(i + n_externals + 1) for i, pdg in enumerate([1,2,3,4,5,6,11,12,13,21,22,25,82])}
        else:
            pdg_primes = {pdg : sp.prime(i + n_externals + 1) for i, pdg in enumerate([p['pdg_code'] for p in model['particles']])}

        renormalization_graphs = []
        for i_sg, gs in enumerate(self):
            squared_topology = gs[0].squared_topology
            for i_cut, cut_info in enumerate(squared_topology.cuts):
                for i_diag_set, diag_set in enumerate(cut_info['diagram_sets']):
                    if len(diag_set['uv_propagators']) == 0:
                        continue

                    # create the renormalization graph per diagram set
                    nodes = copy.deepcopy(gs[0].nodes)
                    edges = copy.deepcopy(gs[0].edges)
                    vertex_factors = []
                    uv_effective_vertex_edges = []

                    # BEGIN PIECE OF MULTIPLICITY HACK
                    has_pure_external_gluon_effective_vertex = False
                    # END PIECE OF MULTIPLICITY HACK

                    # Compute the bubble edges so as to be able to determine if the bubble to computed the renormalisation vertex for is "internal" or "external".
                    bubble_edges = set()
                    for c in cut_info['cuts']:
                        sig = next(ee['signature'] for ee in edges.values() if ee['name'] == c['edge'])
                        inv_sig = tuple([-s for s in x] for x in sig)
                        bubble_edges |= set(ee['name'] for ee in edges.values() if (ee['signature'] == sig or ee['signature'] == inv_sig) and ee['name'] != c['edge'])

                    for diag_info in diag_set['diagram_info']:
                        if diag_info['uv_vertices'] is not None and len(diag_info['uv_vertices']) > 0:
                            graph = diag_info['graph']
                            # look up every uv vertex in the table
                            for v, l in diag_info['uv_vertices']:
                                edges_on_vertex = [e[0] for e in graph.edge_map_lin if v in e[1:]]
                                uv_effective_vertex_edges.append((edges_on_vertex, l))
                                edge_pdgs = tuple(next(ee for ee in edges.values() if ee['name'] == e)['PDG'] for e in edges_on_vertex)
                                # BEGIN PIECE OF MULTIPLICITY HACK
                                if not has_pure_external_gluon_effective_vertex:
                                    has_pure_external_gluon_effective_vertex = set(edge_pdgs)==set([21,])
                                # END PIECE OF MULTIPLICITY HACK
                                is_external_bubble = ( (len(edges_on_vertex)==2) and any( (e in bubble_edges) for e in edges_on_vertex) )
                                # misc.sprint(edge_pdgs)
                                # misc.sprint(l)
                                # misc.sprint(process_definition.nice_string())
                                # misc.sprint(is_external_bubble)
                                vertex_contrib = self.get_renormalization_vertex(edge_pdgs, l, model, process_definition, is_external_bubble=is_external_bubble)
                                # misc.sprint(vertex_contrib)

                                if vertex_contrib is None:
                                    logger.warning("WARNING: unknown renormalization vertex {} at {} loops".format(edge_pdgs, l))
                                    # raise AssertionError("Unknown renormalization vertex {} at {} loops".format(edge_pdgs, l))
                                    # It can often happen, for example for (but not only) Loop-Induced processes, that there must be
                                    # not renormalisation vertex associated to an integrated UV CT. For instance g g H H.
                                    # Ideally one should code those explicitly in the function `get_renormalization_vertex`, but for 
                                    # now it is also OK to simply let it return None with the above warning and use `0` as the numerator
                                    # for this renormalisation supergraph, so that it hopefully gets removed automatically at the time 
                                    # of explicitly building its numerator.
                                    vertex_factors.append('(0)')
                                else:
                                    vertex_factors.append('(' + vertex_contrib + ')')

                    # If this cut and diag set receives no contribution, then ignore it
                    if all(v=='(0)' for v in vertex_factors):
                        continue

                    # shrink the UV subgraph in the edge list
                    subgraph_pdgs = self.shrink_edges(edges, nodes, diag_set['uv_propagators'],bubble_external_shrinking_step=False)

                    # BEGIN PIECE OF MULTIPLICITY HACK
                    is_made_of_gluons_only = set(subgraph_pdgs)==set([21,])
                    # END PIECE OF MULTIPLICITY HACK

                    # Recomputed the bubble edges now the that UV subgraph has been shrunk, they will be removed at the end
                    bubble_edges = set()
                    for c in cut_info['cuts']:
                        sig = next(ee['signature'] for ee in edges.values() if ee['name'] == c['edge'])
                        inv_sig = tuple([-s for s in x] for x in sig)
                        bubble_edges |= set(ee['name'] for ee in edges.values() if (ee['signature'] == sig or ee['signature'] == inv_sig) and ee['name'] != c['edge'])

                    # compute the proper multiplicity by dividing out the symmetry factor of the UV divergent subgraphs
                    # TODO: make multi-loop and multi-uv subgraph compatible
                    # In the new paradigm this is done automatically as it is divided out in the corresponding renormalisation counterterms.
                    multiplicity = gs[0].multiplicity
#                    if len(set([21, 22]) & subgraph_pdgs) == 0:
#                        multiplicity /= 2

                    # set the correct particle ordering for all the edges
                    for n in nodes.values():
                        if len(n['PDGs']) > 1:
                            edge_order = FORMSuperGraph.sort_edges(model, [{'PDG': pdg, 'index': i} for i, pdg in enumerate(n['PDGs'])])
                            for g in ('PDGs', 'indices', 'momenta', 'edge_ids'):
                                n[g] = tuple(n[g][eo['index']] for eo in edge_order)

                    # check if the remaining graph is seen before
                    # NOTE: this must be exactly the same procedure as the graph isomorphic filtering,
                    # to obtain the correct multiplicity
                    # TODO: The multiplicity factor must be computed accordingly to what was already done
                    # at LO for the original loop SG, that is including the color factors as well.
                    g = igraph.Graph()
                    vertex_map = list(nodes.keys())
                    g.add_vertices(len(vertex_map))
                    undirected_edges = set()

                    for e in edges.values():
                        undirected_edges.add(tuple(sorted(vertex_map.index(v) for v in e['vertices'])))

                    edge_colors = []
                    ext_id = 0
                    for ue in undirected_edges:
                        e_color = 1
                        for e in edges.values():
                            if tuple(sorted(vertex_map.index(v) for v in e['vertices'])) == ue:
                                # find the associated edge to get the PDG
                                edge = next(ee for ee in edges.values() if ee['name'] == e['name'])
                                if edge['type'] == 'in':
                                    ext_id += 1
                                    e_color *= sp.prime(ext_id)
                                else:
                                    e_color *= pdg_primes[abs(edge['PDG'])]
                        edge_colors.append(e_color)
                        g.add_edges([ue])

                    v_colors = [0]*len(vertex_map)
                    for v, l in uv_effective_vertex_edges:
                        # find the vertex that is shrunk and give it a color
                        n = next(ni for ni, n in nodes.items() if set(v) == set(edges[e]['name'] for e in n['edge_ids']))
                        v_colors[vertex_map.index(n)] = l

                    for (ref_graph, ref_v_colors, ref_e_colors), ref_ren_graph in renormalization_graphs:

                        # BEGIN PIECE OF MULTIPLICITY HACK
                        # If this loop super graph is a multi-gluon one but does not contain only gluons in its loop content
                        # then we skip it here immediately as we want to instead use the loop graphs with gluon only as a 
                        # representative so that we can inherit the right symmetry factor
#                        if has_pure_external_gluon_effective_vertex and not is_made_of_gluons_only:
#                            break
                        # END PIECE OF MULTIPLICITY HACK

                        if ref_graph.get_isomorphisms_vf2(g,
                            color1=ref_v_colors,
                            color2=v_colors,
                            edge_color1=ref_e_colors,
                            edge_color2=edge_colors) != []:

                            # Accumulate the multiplicity in the renormalisation SG since the right quantity
                            # will be divided out in the definition of the renormalisation vertex
                            # However we must not aggregate diagram sets from the same supergraph and same uv propgators
                            if not any(
                                (   ( self[o_sg][0].name == gs[0].name ) and 
                                        ( set(self[o_sg][0].squared_topology.cuts[o_cut]['diagram_sets'][o_diag_set]['uv_propagators']) ==
                                          set(diag_set['uv_propagators']) )
                                )  for o_sg,o_cut,o_diag_set in ref_ren_graph.matching_loop_subdiags):
                                    ref_ren_graph.multiplicity += multiplicity
                                    ref_ren_graph.matching_loop_subdiags.append((i_sg,i_cut,i_diag_set))
                                    ref_ren_graph.name += '_%sDS%d'%(gs[0].name,diag_set['id'])

                            # BEGIN PIECE OF MULTIPLICITY HACK
#                            if not has_pure_external_gluon_effective_vertex:
#                                if multiplicity != ref_ren_graph.multiplicity:
#                                    raise FormProcessingError(
#                                        "Two loop SG mapped to the same renormalisation graph have "+
#                                        "different multiplicities even though it is expected that they should not.")
                            # END PIECE OF MULTIPLICITY HACK
                            
                            break
                    else:
                        # remove all bubble edges, since they will cancel with the effective vertex
                        # subgraph_pdgs = self.shrink_edges(edges, nodes, bubble_edges, bubble_external_shrinking_step=True)
                        
                        # set the correct particle ordering for all the edges
                        for n in nodes.values():
                            if len(n['PDGs']) > 1:
                                edge_order = FORMSuperGraph.sort_edges(model, [{'PDG': pdg, 'index': i} for i, pdg in enumerate(n['PDGs'])])
                                for n_keys in ('PDGs', 'indices', 'momenta', 'edge_ids'):
                                    n[n_keys] = tuple(n[n_keys][eo['index']] for eo in edge_order)

                        # WARNING: Double-check that it is indeed always the right thing to do to inherit the overall factor
                        # in the renormalisation graph from the reference one.

                        # add a new supergraph for this renormalization component
                        form_graph = FORMSuperGraph(name='renorm_{}DS{}'.format(gs[0].name,diag_set['id']),
                                edges=edges, nodes=nodes,
                                overall_factor='(%s)*(%s)'%(
                                    gs[0].overall_factor, ('*'.join(vertex_factors))
                                ), multiplicity=multiplicity)

                        # Add a container with all SG names mapped to this renormalisation graph
                        form_graph.matching_loop_subdiags = [(i_sg,i_cut,i_diag_set)]

                        # set a basis
                        topo_generator = LTD.ltd_utils.TopologyGenerator([(e['name'], e['vertices'][0], e['vertices'][1]) for e in edges.values()])
                        topo_generator.generate_momentum_flow()
                        sig = topo_generator.get_signature_map()

                        for eid, e in edges.items():
                            e['signature'] = [sig[e['name']][0],
                                [ i+o for i,o in zip(sig[e['name']] [1][:len(sig[e['name']] [1])//2],sig[e['name']] [1][len(sig[e['name']] [1])//2:]) ]]
                            e['momentum'] = FORMSuperGraph.momenta_decomposition_to_string(e['signature'], set_outgoing_equal_to_incoming=False)

                            if len(e['vertices']) == 1:
                                continue

                            for i, vi in enumerate(e['vertices']):
                                e_index = nodes[vi]['edge_ids'].index(eid)
                                mom = list(nodes[vi]['momenta'])
                                mom[e_index] = '-({})'.format(e['momentum']) if i == 0 else e['momentum']
                                nodes[vi]['momenta'] = mom

                        renormalization_graphs.append(((g, v_colors, edge_colors), form_graph))

        return [g for _, g in renormalization_graphs]

    def produce_output(self):
        form_processor = FORMProcessor(self, computed_model, process_definition)
        TMP_OUTPUT = pjoin(root_path, 'TEST_' + self.name.split('_')[0])
        Path(TMP_OUTPUT).mkdir(parents=True, exist_ok=True)
        TMP_workspace = pjoin(TMP_OUTPUT, 'FORM', 'workspace')
        Path(TMP_workspace).mkdir(parents=True, exist_ok=True)
        TMP_FORM = pjoin(TMP_OUTPUT, 'FORM')
        # FORM_processing_options['compilation-options'] += ['-e', "OPTIMIZATION_LVL=2"]
        form_processor.generate_squared_topology_files(TMP_OUTPUT, 0,
                    workspace=TMP_workspace,
                    integrand_type='PF')
        form_processor.generate_numerator_functions(TMP_FORM, output_format='c',
                    workspace=TMP_workspace,
                    integrand_type='PF')
        # copy the makefile, stripping the first line
        source_file = open('Templates/FORM_output_makefile', 'r')
        source_file.readline()
        with open(pjoin(TMP_FORM, 'Makefile'), 'w') as target_file:
            shutil.copyfileobj(source_file, target_file)
        Path(pjoin(TMP_OUTPUT, 'lib')).mkdir(parents=True, exist_ok=True)
        FORMProcessor.compile(TMP_FORM)

        drawings_output_path = pjoin(TMP_OUTPUT, 'Drawings')
        Path(drawings_output_path).mkdir(parents=True, exist_ok=True)
        shutil.copy(pjoin(plugin_path, 'Templates','Drawings_makefile'),
                    pjoin(drawings_output_path,'Makefile'))
        form_processor.draw(drawings_output_path)


class FORMProcessor(object):
    """ A class for taking care of the processing of a list of FORMSuperGraphList.
    Useful because many aspects common to all supergraphs and function do not belong to FORMSuperGraphList.
    """

    def __init__(self, super_graphs_list, model, process_definition):
        """ Specify aditional information such as the model that is useful for FORM processing."""
        self.super_graphs_list = super_graphs_list
        self.model = model
        self.process_definition = process_definition
        if isinstance(self.process_definition, base_objects.ProcessDefinition):
            all_processes = list(proc for proc in self.process_definition)
            self.repr_process = all_processes[0]
        else:
            self.repr_process = self.process_definition

        if not FORM_processing_options['generate_integrated_UV_CTs']:
            logger.warning('%s\n\nGeneration of integrated UV CTs is disabled per user request. Physical results will be incorrect.\n\n%s'%(utils.bcolors.RED,utils.bcolors.ENDC))
        if not FORM_processing_options['generate_renormalisation_graphs']:
            logger.warning('%s\n\nGeneration of renormalisation contributions is disabled per user request. Physical results will be incorrect.\n\n%s'%(utils.bcolors.RED,utils.bcolors.ENDC))
        if FORM_processing_options['UV_min_dod_to_subtract']>0:
            logger.warning('%s\n\nAs per user request, not all UV divegences will be locally subtracted. Numerical integration may be divergent in the UV.\n\n%s'%(utils.bcolors.RED,utils.bcolors.ENDC))
        if FORM_processing_options['UV_min_dod_to_subtract']<0:
            logger.warning('%s\n\nAs per user request, subleading UV divegences will also be locally subtracted. Very complicated integrands may result from this.\n\n%s'%(utils.bcolors.RED,utils.bcolors.ENDC))
        if FORM_processing_options['selected_epsilon_UV_order']!=0:
            logger.warning('%s\n\nAs per user request, the selected epsilon order to be exported will be %d. This must be for pole cancellation check only. \n\n%s'%(
                                                        utils.bcolors.RED, FORM_processing_options['selected_epsilon_UV_order'], utils.bcolors.ENDC))
        if FORM_processing_options['renormalisation_finite_terms']!='together':
            logger.warning(("%s\n\nAs per user request, the finite part of the renormalisation counterterms have been elected to be included "+
                            "as '%s' (and not the default 'together'). Results will be incorrect if not post-processed.\n\n%s")%(
                utils.bcolors.RED, FORM_processing_options['renormalisation_finite_terms'], utils.bcolors.ENDC))

        self.is_amplitude = super_graphs_list.is_amplitude
        self.color_struc = super_graphs_list.color_struc

    def draw(self, output_dir):
        """ For now simply one Mathematica script per supergraph."""

        for i_graph, super_graphs in enumerate(self.super_graphs_list):
            super_graphs[0].draw(self.model, output_dir, FORM_id=i_graph)
            # Draw supergraphs for additional LMBs
            if isinstance(super_graphs[0].additional_lmbs,list):
                for i_lmb,_,_,sg in super_graphs[0].additional_lmbs:
                    sg.draw(self.model, output_dir, FORM_id=i_graph, lmb_id=i_lmb)

    def generate_numerator_functions(self, root_output_path, output_format='c',workspace=None, header="", integrand_type=None, force_overall_factor=None, additional_params = {}):
        assert(header in ['MG', 'QG', ''])

        params = {
            'mass_t': self.model['parameter_dict'][self.model.get_particle(6).get('mass')].real,
            'mass_b': self.model['parameter_dict'][self.model.get_particle(5).get('mass')].real,
            'gs': self.model['parameter_dict']['G'].real,
            'ge': math.sqrt(4. * math.pi / self.model['parameter_dict']['aEWM1'].real),
            'yukawa_t': self.model['parameter_dict']['mdl_yt'].real / math.sqrt(2.),
            'yukawa_b': self.model['parameter_dict']['mdl_yb'].real / math.sqrt(2.),
            'ghhh': 6. * self.model['parameter_dict']['mdl_lam'].real,
            'vev': self.model['parameter_dict']['mdl_vev'].real,
            'pi': 'M_PI',
        }

        params.update(additional_params)

        if force_overall_factor is None:
            helicity_averaging_factor = 1
            for leg in self.repr_process.get('legs'):
                # Skip final states
                if leg.get('state') is True:
                    continue

                helicity_averaging_factor *= len(self.model.get_particle(leg.get('id')).get_helicity_states())
            helicity_averaging_factor = "/" + str(helicity_averaging_factor)
            additional_overall_factor = helicity_averaging_factor
        else:
            additional_overall_factor = '*(%s)'%force_overall_factor

        res = self.super_graphs_list.generate_numerator_functions(
            root_output_path,
            output_format=output_format,
            additional_overall_factor=additional_overall_factor,
            params=params,workspace=workspace, header=header,
            integrand_type=integrand_type,
            process_definition=self.process_definition
        )

        self.super_graphs_list.aggregate_code_generation_statistics()
        self.report_generation_statistics(root_output_path=root_output_path)
    
        return res

    def report_generation_statistics(self,root_output_path=None):

        # TODO improve formatting
        logger.info("Generation statistics:\n%s%s%s"%(
            utils.bcolors.GREEN,
            pformat(self.super_graphs_list.code_generation_statistics),
            utils.bcolors.ENDC
        ))
        
        if root_output_path is not None:
            open(pjoin(root_output_path,'generation_statistics.txt'),'w').write(pformat(self.super_graphs_list.code_generation_statistics))

    @classmethod
    def compile(cls, root_output_path, arg=[]):

        if os.path.isfile(pjoin(root_output_path,'Makefile')):
            try:
                logger.info("Now compiling FORM-generated numerators with options: %s ..."%(' '.join(FORM_processing_options['compilation-options'])))

                t = time.time()
                misc.compile(arg=FORM_processing_options['compilation-options'] ,cwd=root_output_path,mode='cpp', nb_core=FORM_processing_options["cores"])
                logger.info("Compilation time: {:.2}s".format(time.time() - t))
            except MadGraph5Error as e:
                logger.info("%sCompilation of FORM-generated numerator failed:\n%s%s"%(
                    utils.bcolors.RED,str(e),utils.bcolors.ENDC))
        else:
            logger.warning(("\n%sYou are running FORM_processing directly from the __main__ of FORM_processing.py.\n"+
                           "You will thus need to compile numerators.c manually.%s")%(utils.bcolors.GREEN, utils.bcolors.ENDC))

    def generate_squared_topology_files(self, root_output_path, n_jets, final_state_particle_ids=(), jet_ids=None, filter_non_contributing_graphs=True, workspace=None,
        integrand_type=None):
        self.super_graphs_list.generate_squared_topology_files(
            root_output_path, self.model, self.process_definition, n_jets, final_state_particle_ids, jet_ids=jet_ids, filter_non_contributing_graphs=filter_non_contributing_graphs, workspace=workspace,
            integrand_type=integrand_type
        )


if __name__ == "__main__":
   
    parser = argparse.ArgumentParser(description='Generate numerators with FORM and yaml for Rust.',
                                 formatter_class=argparse.ArgumentDefaultsHelpFormatter)
    parser.add_argument('--diagrams_python_source', default='None', type=str,
                        help='path to the python diagram output files.')
    parser.add_argument('--model', default='sm-no_widths', type=str,
                        help='Path to UFO model to load.')
    parser.add_argument('--process', default='e+ e- > a > d d~', type=str,
                        help='Process definition to consider.')
    parser.add_argument('--cores', default=1, type=int,
                        help='Number of FORM cores')
    parser.add_argument('--optim_iter', default=100, type=int,
                        help='Number of iterations for numerator optimization')
    parser.add_argument('--restrict_card',
        default=pjoin(os.environ['MG5DIR'],'models','sm','restrict_no_widths.dat'), 
                        type=str, help='Model restriction card to consider.')
    args = parser.parse_args()

    if args.cores > 1:
        FORM_processing_options['cores'] = args.cores
    FORM_processing_options['extra-options'] = {'OPTIMITERATIONS': args.optim_iter}

    import alpha_loop.interface as interface
    cli = interface.alphaLoopInterface()

    cli.do_import('model %s'%args.model)
    computed_model = model_reader.ModelReader(cli._curr_model)
    computed_model.set_parameters_and_couplings(args.restrict_card)        
    process_definition=cli.extract_process(args.process, proc_number=0)

    # result is -2 Zeta[3] 3 Pi/(16 Pi^2)^3 = -5.75396*10^-6
    mercedes = FORMSuperGraphList.from_squared_topology([('q1', 0, 1), ('p1', 1, 2), ('p2', 2, 3), ('p3', 3, 6),
            ('p4', 6, 5), ('p5', 5, 1), ('p6', 2, 4), ('p7', 3, 4), ('p8', 4, 5), ('q2', 6, 7)], "Mercedes", ['q1'], computed_model,
            loop_momenta_names=('p1', 'p2', 'p3')).produce_output()

    # result is -5 Zeta[5] 4 Pi/(16 Pi^2)^4 = -1.04773*10^-7
    FORMSuperGraphList.from_squared_topology([('q1', 0, 1), ('p1', 1, 2), ('p2', 2, 7), ('p3', 7, 3), ('p4', 3, 6),
        ('p5', 6, 5), ('p6', 5, 1), ('p7', 2, 4), ('p8', 3, 4), ('p9', 4, 5), ('p10', 7, 4), ('q2', 6, 8)],
        "DoubleMercedes", ['q1'], computed_model, loop_momenta_names=('p1', 'p2', 'p3', 'p4')).produce_output()

    # result is -5 /2 Zeta[5] 4 Pi/(16 Pi^2)^4 = -5.23865e-08
    FORMSuperGraphList.from_squared_topology([('q1', 0, 1), ('p1', 1, 3), ('p2', 1, 4), ('p3',2, 3), ('p4', 2, 5),
        ('p5', 3, 6), ('p6',4, 7), ('p7', 4, 8), ('p8', 5, 7), ('p9', 5, 8), ('p10', 6, 7), ('p11',6, 8), ('q2', 2, 9)],
        "STF4L17", ['q1'], computed_model).produce_output()<|MERGE_RESOLUTION|>--- conflicted
+++ resolved
@@ -31,13 +31,10 @@
 import argparse
 import shutil
 import py_compile
-<<<<<<< HEAD
 import sympy as sp
 from sympy.simplify.simplify import simplify
-=======
 from warnings import catch_warnings
 
->>>>>>> 26bd3f4c
 pjoin = os.path.join
 
 if __name__ == "__main__":
@@ -370,7 +367,6 @@
                             # to the left and right paths
                             # Meaning two vertices involved in a cut should belong do
                             # the opposite disconnected graphs
-<<<<<<< HEAD
                             if any(len(gtmp.get_shortest_paths(c[0], to=c[1])[0]) > 0 for c in cut_edges):
                                 break
                             # check that incoming and outgoing are on separate disconnected graphs
@@ -482,21 +478,6 @@
             is_amplitude = is_amplitude,
             diag_set=diag_set
         )
-=======
-                            with catch_warnings(record=True) as caught_warnings:
-                                if any(len(gtmp.get_shortest_paths(c[0],to=c[1])[0])>0 for c in cut_edges):
-                                    break
-                                # check that incoming and outgoing are on separate disconnected graphs
-                                if any(len(gtmp.get_shortest_paths(incoming_vertices[0],to=c)[0])==0 for c in incoming_vertices[1:]) or\
-                                    any(len(gtmp.get_shortest_paths(incoming_vertices[0],to=c)[0])>0 for c in outgoing_vertices):
-                                    break
-                                valid_cut = True
-        return valid_cut
-    
-    def filter_valid_cuts_helper(args):
-        (iso_graph, cuts) = args
-        return (iso_graph, iso_graph[1][0].filter_valid_cuts(cuts))
->>>>>>> 26bd3f4c
 
 
     def get_mathematica_rendering_code(self, model, FORM_id=None, lmb_id=None):
@@ -1481,14 +1462,8 @@
                          for e in self.edges.values()]
         assert(e[0] != 'q' or int(e[1:]) < 5 for e in edge_map_lin)
 
-<<<<<<< HEAD
-        particle_ids = {e['name']: e['PDG'] for e in self.edges.values()}
-        particle_masses = {e['name']: 0. if e['PDG'] == 1337 else model['parameter_dict']
-            [model.get_particle(e['PDG']).get('mass')].real for e in self.edges.values()}
-=======
         particle_ids = { e['name']: e['PDG'] for e in self.edges.values() }
         particle_masses = {e['name']: model['parameter_dict'][model.get_particle(e['PDG']).get('mass')].real for e in self.edges.values()}
->>>>>>> 26bd3f4c
 
         num_incoming = sum(1 for e in edge_map_lin if e[0][0] == 'q') // 2
 
@@ -1803,15 +1778,9 @@
                 if last_cmb == '':
                     last_cmb = cmb_map
                 if last_cmb != cmb_map:
-<<<<<<< HEAD
-                    logger.warning(
-                        "WARNING: cmbs differ between diagram sets. inherit_deformation_for_uv_counterterm should be set to FALSE.")
-                    # raise AssertionError("Diagram sets do not have the same cmb")
-=======
                     pass
                     #logger.warning("WARNING: cmbs differ between diagram sets. inherit_deformation_for_uv_counterterm should be set to FALSE.")
                     #raise AssertionError("Diagram sets do not have the same cmb")
->>>>>>> 26bd3f4c
 
                 # store which momenta are LTD momenta
                 conf = 'c0' if n_loops == len(cut['cuts'][:-1]) else ','.join(
@@ -2167,13 +2136,9 @@
             for i_graph, g in enumerate(self):
                 mapped = g.generate_numerator_form_input('', only_algebra=True)
                 f.write("L F{} = {};\n".format(i_graph + 1, mapped))
-<<<<<<< HEAD
-
-=======
                 if len(self) == 1:
                     f.write("L F2 = {};\n".format(mapped))
             
->>>>>>> 26bd3f4c
         cmd = ' '.join([
             FORM_processing_options["FORM_path"],
             ] +
@@ -2186,11 +2151,6 @@
             raise FormProcessingError(
                 "FORM processing failed with error:\n%s" % (r.stdout.decode('UTF-8')))
 
-<<<<<<< HEAD
-        output = r.stdout.decode('UTF-8').replace(' ', '').replace('\n', '')
-        factor = re.sub(r'rat\(([-0-9]+),([-0-9]+)\)',
-                        r'(\1)/(\2)', output_match.findall(output)[0])
-=======
         output = r.stdout.decode('UTF-8').replace(' ','').replace('\n','')
         if output_match.findall(output)[0] == "0":
             return(self, 0)
@@ -2198,7 +2158,6 @@
             return(self, 1)
 
         factor = re.sub(r'rat\(([-0-9]+),([-0-9]+)\)', r'(\1)/(\2)', output_match.findall(output)[0])
->>>>>>> 26bd3f4c
         if "rat" in factor:
             raise FormProcessingError(
                 "Multiplicity not found: {} / {} is not rational (iso_check_%(SGID)d)".format(self[0].name, g.name) % FORM_vars)
@@ -2839,28 +2798,14 @@
                     iso_groups.append(((g, edge_colors), [graph]))
 
                 bar.update(g_id+1)
-<<<<<<< HEAD
-                bar.update(graph_nr =g_id+1)
-                bar.update(iso_size =len(iso_groups))
-=======
                 bar.update(graph_nr=g_id+1)
                 bar.update(iso_size=len(iso_groups))
         
 
->>>>>>> 26bd3f4c
 
         logger.info(
             "\033[1m{} unique supergraphs\033[m".format(len(iso_groups)))
         if not cuts is None:
-<<<<<<< HEAD
-            graph_filtered = {'DUMP': [], 'KEEP':[]}
-            with progressbar.ProgressBar(prefix='Filter SG with valid cuts: {variables.keep}\u2713  {variables.drop}\u2717 : ', max_value=len(iso_groups), variables={'keep': '0', 'drop':'0'}) as bar:
-                for sgid, (refs, graphs) in enumerate(iso_groups):
-                    if graphs[0].filter_valid_cuts(cuts):
-                        graph_filtered["KEEP"] += [(refs, graphs)]
-                    else:
-                        graph_filtered["DUMP"] += [(refs, graphs)]
-=======
             if FORM_processing_options["cores"] == 1:
                 cut_it = map(FORMSuperGraph.filter_valid_cuts_helper, 
                     list((iso_graph, cuts) for iso_graph in iso_groups))
@@ -2876,7 +2821,6 @@
                         graph_filtered["KEEP"] += [iso_graph]
                     else: 
                         graph_filtered["DUMP"] += [iso_graph]
->>>>>>> 26bd3f4c
                     bar.update(sgid+1)
                     bar.update(keep=len(graph_filtered['KEEP']))
                     bar.update(drop=len(graph_filtered['DUMP']))
