#!/usr/bin/env python3

import copy
import logging
import os
from pathlib import Path
from pprint import pprint, pformat
import math
import igraph
import time
import numpy as np
from itertools import combinations_with_replacement
from collections import OrderedDict
import glob as glob_module

import progressbar
from itertools import chain, product
import sys
import subprocess
import argparse
import shutil
import py_compile
from warnings import catch_warnings

pjoin = os.path.join

if __name__ == "__main__":
    root_path = os.path.dirname(os.path.realpath( __file__ ))
    sys.path.insert(0, pjoin(root_path,os.path.pardir))
    sys.path.insert(0, pjoin(root_path,os.path.pardir,os.path.pardir,os.path.pardir))
    if 'MG5DIR' in os.environ:
        sys.path.insert(0, os.environ['MG5DIR'])
    else:
        print("\033[91mYou are using ./FORM_processing.py in standalone, it is recommended then "+
              "that you define the environment variable 'MG5DIR' pointing to the root directory of MG5aMC in your system.\033[0m")
        sys.exit(1)

import alpha_loop.utils as utils
import re

import madgraph.core.base_objects as base_objects
import madgraph.various.misc as misc
import madgraph.iolibs.file_writers as writers
from madgraph import MadGraph5Error, InvalidCmd, MG5DIR
import models.model_reader as model_reader
import multiprocessing

import LTD.squared_topologies
import LTD.ltd_utils
import LTD.partial_fractioning

logger = logging.getLogger('alphaLoop.FORM_processing')

if __name__ == "__main__":
    logging.basicConfig()
    logger.setLevel(logging.INFO)

plugin_path = os.path.dirname(os.path.realpath( __file__ ))


FORM_processing_options = {
    'FORM_path': str(Path(plugin_path).parent.joinpath('libraries', 'form', 'sources', 'form').resolve()),
    'tFORM_path': str(Path(plugin_path).parent.joinpath('libraries', 'form', 'sources', 'tform').resolve()),
    # Define the extra aguments for the compilation
    'compilation-options': [],
    'cores': 2, #multiprocessing.cpu_count(),
    'extra-options': {'OPTIMITERATIONS': 1000, 'NUMERATOR': 0, 'SUMDIAGRAMSETS': 'nosum'},
    # If None, only consider the LMB originally chosen.
    # If positive and equal to N, consider the first N LMB from the list of LMB automatically generated
    # If negative consider all possible LMBs.
    'number_of_lmbs' : None,
    # If None, the reference LMB will be the one originally chosen.
    # If positive and equal to N, the Nth LMB will be used for the reference implementation of the supergraph.
    'reference_lmb' : None,
    'FORM_call_sig_id_offset_for_additional_lmb' : 1000000,
    'generate_arb_prec_output': False,
    'generate_integrated_UV_CTs' : True,
    'generate_renormalisation_graphs' : True,
    'include_integration_channel_info' : True,
    'UV_min_dod_to_subtract' : 0,
    'selected_epsilon_UV_order' : 0,
    # Select how to include the finite part of the renormalisation. Possible values are:
    # a) 'together' : all contributions are ketp.
    # b) 'only' : only the contribution from the finite part of the renormalisation is kept.
    # c) 'removed' : the finitie part of the renormalisation is removed. 
    'renormalisation_finite_terms' : 'together',
    'optimisation_strategy' : 'CSEgreedy',
    'optimise_generation_lmb' : True,
    'optimise_integration_channels' : True,
    'FORM_setup': {
    #   'MaxTermSize':'100K',
    #   'Workspace':'1G'
    }
}

# Can switch to tmpdir() if necessary at some point
FORM_workspace = pjoin(plugin_path,'FORM_workspace')
Path(FORM_workspace).mkdir(parents=True, exist_ok=True)
resources_to_link = ['diacolor.h']
for resource in resources_to_link:
    if not os.path.exists(pjoin(FORM_workspace,resource)):
        utils.ln(pjoin(plugin_path,resource),starting_dir=FORM_workspace)

#TODO Remove once FORM will have fixed its C output bug
def temporary_fix_FORM_output(FORM_output):

    new_output = []
    previous_line = None
    for line in FORM_output.split('\n'):
        if line.startswith('      _ +=  '):
            line = '      %s'%line[12:]
            if previous_line is not None:
                new_output.append(previous_line[:-1])
            previous_line = line
        else:
            if previous_line is not None:
                new_output.append(previous_line)
            previous_line = line
    if previous_line is not None:
        new_output.append(previous_line)
    
    return '\n'.join(new_output)

class FormProcessingError(MadGraph5Error):
    """ Error for the FORM processing phase."""
    pass

class FORMSuperGraph(object):
    """ Simplified SuperGraph object with only the necessary information to have it processed by FORM."""

    _FORM_Feynman_rules_conventions = {
        # SSS
        ( 1, 1, 1 ): (0, 1, 2),
        # SSSS
        ( 1, 1, 1 ): (0, 1, 2),
        # GGG
        ( 3, 3, 3 ): (0, 1, 2),
        # GGGG
        ( 3, 3, 3, 3 ): (0, 1, 2, 3),
        # FxFV
        ( -2, 2, 3 ): (0, 2, 1),
        # GHxGHV
        ( -1, 1, 3 ): (0, 2, 1),
        # FxFS
        ( -2, 1, 2 ): (0, 1, 2),
        # SSS
        ( 1, 1, 1 ): (0, 1, 2),
        # SSSS
        ( 1, 1, 1, 1 ): (0, 1, 2),
        # VxVV (e.g. W+ W- a )
        ( -3, 3, 3 ): (1, 0, 2),
        # Fx F
        (-2, 2): (0, 1),
        # V V
        (-3,3): (0,1),
        (3,3): (0,1),
        # S S
        (1,1): (0,1),
        # S V V
        (1,3,3): (0,1,2),
        # S V V V
        (1,3,3,3): (0,1,2,3),
        # S V V V V
        (1,3,3,3,3): (0,1,2,3,4),
        # S S V V
        (1,1,3,3): (0,1,2,3),
        # S S V V V
        (1,1,3,3,3): (0,1,2,3,4),
        # S S S V V
        (1,1,1,3,3): (0,1,2,3,4),
        # S S S V V V
        (1,1,1,3,3,3): (0,1,2,3,4,5)
    }

    _include_momentum_routing_in_rendering=False
    _include_edge_name_in_rendering=True
    _rendering_size = (1.0*(11.0*60),1.0*(8.5*60)) # 1.0 prefactor should be about 1 landscape A4 format per graph
    # Choose graph layout strategy. Interesting options are in comment.
    _graph_layout_strategy = '{"PackingLayout"->"ClosestPacking"}' 
    #_graph_layout_strategy = 'GraphLayout -> "SpringElectricalEmbedding"' 
    #_graph_layout_strategy = 'GraphLayout -> "SpringEmbedding"' 
    #_graph_layout_strategy = 'GraphLayout -> {"LayeredEmbedding", "Orientation" -> Left, "RootVertex" -> "I1"}' 
    #_graph_layout_strategy = 'GraphLayout -> {"LayeredDigraphEmbedding", "Orientation" -> Left}'
    
    # '{"SpringEmbedding"}' gives interesting results too.

    def __init__(self, *args,
        call_identifier=None,
        name=None,
        edges=None,
        nodes=None,
        overall_factor="1",
        multiplicity=1,
        benchmark_result=0.0,
        default_kinematics=None,
        effective_vertex_id=None
    ):
        """ initialize a FORM SuperGraph from several options."""

        self.is_zero = False
        self.edges = edges
        self.nodes = nodes
        self.overall_factor = overall_factor
        self.multiplicity = multiplicity
        # Give the possibility of specifying a benchmark result to the output yaml file for future ref.
        self.benchmark_result = benchmark_result
        # A hashable call signature
        self.call_identifier = call_identifier
        if name is None:
            self.name = str(self.call_identifier)
        else:
            self.name = name

        self.default_kinematics = default_kinematics
        self.effective_vertex_id = effective_vertex_id
        self.squared_topology = None
        self.configurations = None

        # Will be filled in during FORM generation
        self.code_generation_statistics = None

        # Store copies of self for different choices of LMB to be used for cross-check.
        self.additional_lmbs = []

    def filter_valid_cuts(self, cuts):
        """ 
        filter graph base on a list of allowed cuts whose entires are defined as:
            ([allowd pdg], n) : to ensure to cut "n" times particles contained 
                                in the pdg list
            ('any', n)        : cut "n" edges that could be anything 
                                (useful for extra real radiations)
        example: e+e- > ggh @NLO => [([21],2), ([25],1), ('any',1)]
        """
        g = igraph.Graph()
        g.add_vertices(len(self.nodes))
        undirected_edges = set()

        for e in self.edges.values():
            undirected_edges.add(tuple(sorted(e['vertices'])))

        cut_edges = [[] for _ in range(len(cuts))]
        incoming_vertices = []
        outgoing_vertices = []
        edge_colors = {tuple(sorted([x - 1 for x in ue])) : [] for ue in undirected_edges}
        for ue in undirected_edges:
            multiple = 0
            for e in self.edges.values():
                if tuple(sorted(e['vertices'])) == ue:
                    multiple += 1
                    if e['type'] == 'virtual':
                        for ci, c in enumerate(cuts):
                            if c[0] == 'any':
                                cut_edges[ci] += [tuple(sorted([x - 1 for x in ue]))]
                            else:
                                if abs(e['PDG']) in c[0]:
                                    cut_edges[ci] += [tuple(sorted([x - 1 for x in ue]))]
                        edge_colors[tuple(sorted([x - 1 for x in ue]))] += [abs(e['PDG'])]
                    elif e['type'] == 'in':
                        incoming_vertices += [min(e['vertices'])-1]
                    elif e['type'] == 'out':
                        outgoing_vertices += [min(e['vertices'])-1]
            g.add_edges([tuple(sorted([x - 1 for x in ue]))]*multiple)

        take_cuts = []
        cut_colors = []
        n_optional = 0
        valid_cut = False
        for ci, cut in enumerate(cuts):
            cut_colors += [cut[0]] * cut[1]
            if cut[0] == 'any' or None in cut[0]:
                n_optional += cut[1]
                take_cuts += [cut_edges[ci]+[None]] * cut[1]
            else:
                take_cuts += [cut_edges[ci]] * cut[1]
        #print(take_cuts)
        #print(cut_colors)
        #print(incoming_vertices)
        #print(outgoing_vertices)
        invalid_cuts = []
        count_checks = 0
        #print(cuts)
        for cut_edges in product(*take_cuts):
            # When a valid is cut we know we need to keep this graph
            if valid_cut:
                break
            
            # Check if cut has to be dropped based on previous failed attempts
            if any(all(cut_edges.count(c) >= veto_c.count(c) for c in set(veto_c)) for veto_c in invalid_cuts):
                continue
            count_checks += 1
            
            # Check valid color cuts
            ec = copy.deepcopy(edge_colors)
            for ce, cc in zip(cut_edges,cut_colors):
                if cc == 'any' or ce == None:
                    continue
                for color in cc:
                    if color in ec[ce]:
                        ec[ce].remove(color)
                        break
                else:
                    break
            else:
                # Allow for Pure Virtual corrections
                virtual_loops = cut_edges.count(None)
                for _ in range(virtual_loops):
                    cut_edges = list(cut_edges)
                    cut_edges.remove(None)
                    cut_edges = tuple(cut_edges)

                # Apply set of cuts
                gtmp = g.copy()
                for ci in range(len(cut_edges)):
                    if not gtmp.are_connected(*cut_edges[ci]):
                        # update invalid cuts
                        new_veto = cut_edges[:ci+1]
                        invalid_cuts = list(filter(lambda veto_c: not all(veto_c.count(c) >= new_veto.count(c) for c in set(new_veto)),invalid_cuts))
                        invalid_cuts += [new_veto]
                        break
                    gtmp.delete_edges(gtmp.get_eid(*cut_edges[ci]))
                    if not gtmp.is_connected():
                        if ci+1 < len(cut_edges):
                            if ci+1 < len(cut_edges) - n_optional + virtual_loops:
                                # update invalid cuts
                                new_veto = cut_edges[:ci+1]
                                invalid_cuts = list(filter(lambda veto_c: not all(veto_c.count(c) >= new_veto.count(c) for c in set(new_veto)),invalid_cuts))
                                invalid_cuts += [new_veto]
                            break
                        else:
                            # check that the vertices are correctly connected 
                            # to the left and right paths
                            # Meaning two vertices involved in a cut should belong do
                            # the opposite disconnected graphs
                            with catch_warnings(record=True) as caught_warnings:
                                if any(len(gtmp.get_shortest_paths(c[0],to=c[1])[0])>0 for c in cut_edges):
                                    break
                                # check that incoming and outgoing are on separate disconnected graphs
                                if any(len(gtmp.get_shortest_paths(incoming_vertices[0],to=c)[0])==0 for c in incoming_vertices[1:]) or\
                                    any(len(gtmp.get_shortest_paths(incoming_vertices[0],to=c)[0])>0 for c in outgoing_vertices):
                                    break
                                valid_cut = True
        return valid_cut
    
    def filter_valid_cuts_helper(args):
        (iso_graph, cuts) = args
        return (iso_graph, iso_graph[1][0].filter_valid_cuts(cuts))


    def get_mathematica_rendering_code(self, model, FORM_id=None, lmb_id=None):
        """ Generate mathematica expression for drawing this graph."""

        repl_dict = {
            'edge_font_size'     : 10,
            'vetex_font_size'    : 10,
            'width'              : self._rendering_size[0],
            'height'             : self._rendering_size[1],
            'graph_layout_strategy' : self._graph_layout_strategy
        }
        if self.call_identifier and all(k in self.call_identifier for k in ['proc_id','left_diagram_id','right_diagram_id']):
            graph_name='MG: %s'%('P%(proc_id)dL%(left_diagram_id)dR%(right_diagram_id)d'%self.call_identifier)
        else:
            graph_name='MG: %s'%self.name
        if FORM_id is not None:
            graph_name +=' | FORM: #%d'%FORM_id
        if lmb_id is not None:
            graph_name +=' | LMB: #%d'%lmb_id
        repl_dict['graph_name'] = graph_name

        # Special name rendering rules
        def get_part_name(pdg):
            quark_names = {1:"d",2:"u",3:"s",4:"c",5:"b",6:"t"}
            if pdg==11:
                return r"\!\(\*SuperscriptBox[\(e\), \(+\)]\)"
            elif pdg==-11:
                return r"\!\(\*SuperscriptBox[\(e\), \(-\)]\)"
            elif pdg==22:
                return r"\[Gamma]"
            elif pdg in [-1,-2,-3,-4,-5,-6]:
                return r"\!\(\*OverscriptBox[\(%s\), \(_\)]\)"%quark_names[abs(pdg)]
            else:
                return model.get_particle(pdg).get_name()

        node_key_to_node_name = {}
        def get_node_label(node_key):
            if node_key in node_key_to_node_name:
                return node_key_to_node_name[node_key]
            node = self.nodes[node_key]
            if 'renormalisation_vertex_n_loops' in node:
                label = 'UV%dL'%node['renormalisation_vertex_n_loops']
                label += '%dP'%node['renormalisation_vertex_n_shrunk_edges']
                # If that label is not unique, then prefix it the actual key.
                if label in node_key_to_node_name.values():
                    label = '%s_%s'%(str(node_key),label)
            else:
                label = str(node_key)

            node_key_to_node_name[node_key] = label
            return label

        # Generate edge list
        edge_template = """Labeled[Style[CreateEdge["%(in_node)s","%(out_node)s",%(edge_key)d]%(edge_style)s,%(edge_color)s,Thickness[%(thickness)f]],"%(edge_label)s"]"""
        all_edge_definitions = []
        all_edge_shape_functions = []
        for edge_key, edge_data in self.edges.items():
            if not isinstance(edge_key, tuple):
                edge_key = (*edge_data['vertices'], edge_key)
            edge_repl_dict = {}
            # is_LMB = ('name' in edge_data and 'LMB' in str(edge_data['name']).upper())
            abs_sig = ( [abs(s) for s in edge_data['signature'][0]], [abs(s) for s in edge_data['signature'][1]])
            is_LMB = (sum(abs_sig[0]) == 1 and sum(abs_sig[1]) == 0)
            if is_LMB:
                edge_repl_dict['thickness'] = 0.005
            else:
                edge_repl_dict['thickness'] = 0.002
            edge_repl_dict['in_node'] = get_node_label(edge_key[0])
            edge_repl_dict['out_node'] = get_node_label(edge_key[1])
            edge_repl_dict['edge_key'] = edge_key[2]
            edge_repl_dict['arrow_style'] = 'Arrow' if not is_LMB else 'HalfFilledDoubleArrow'
            edge_repl_dict['arrow_size'] = 0.015 if not is_LMB else 0.025
            all_edge_shape_functions.append(
                'CreateEdge["%(in_node)s","%(out_node)s",%(edge_key)d]->GraphElementData["%(arrow_style)s", "ArrowSize" -> %(arrow_size)f]'%edge_repl_dict
            )
            if 'name' in edge_data and 'CUT' in str(edge_data['name']).upper():
                edge_repl_dict['edge_style'] = ",Dashed"
            else:
                edge_repl_dict['edge_style'] = ""
            if edge_data['PDG'] in [-1,-2,-3,-4,-5,1,2,3,4,5]:
                color = "Cyan"
            elif edge_data['PDG'] in [-6,6]:
                color = "Blue"
            elif edge_data['PDG'] in [21,]:
                color = "Red"
            elif edge_data['PDG'] in [82,-82]:
                color = "Pink"
            elif edge_data['PDG'] in [25,]:
                color = "Green"
            else:
                color = "Gray"
            edge_repl_dict['edge_color'] = color
            edge_label_pieces = ['psi' if edge_data['PDG'] == 1337 else get_part_name(edge_data['PDG']),]
            if 'name' in edge_data and self._include_edge_name_in_rendering:
                edge_label_pieces.append(edge_data['name'])
            if self._include_momentum_routing_in_rendering:
                edge_label_pieces.append(edge_data['momentum'])
            edge_label = "|".join(edge_label_pieces)
            edge_repl_dict['edge_label'] = edge_label
            all_edge_definitions.append(edge_template%edge_repl_dict)

        repl_dict['edge_lists'] = ',\n'.join(all_edge_definitions)
        repl_dict['edge_shape_definitions'] = ',\n'.join(all_edge_shape_functions)
        return \
"""Labeled[GraphClass[{
%(edge_lists)s
},
EdgeShapeFunction -> {
%(edge_shape_definitions)s
},
EdgeLabelStyle -> Directive[FontFamily -> "CMU Typewriter Text", FontSize -> %(edge_font_size)d, Bold],
VertexLabelStyle -> Directive[FontFamily -> "CMU Typewriter Text", FontSize -> %(vetex_font_size)d, Bold],
VertexSize -> Large,
VertexLabels -> Placed[Automatic,Center],
GraphLayout -> %(graph_layout_strategy)s,
ImageSize -> {%(width)f, %(height)f}
],"%(graph_name)s"]"""%repl_dict
    
    def draw(self, model, output_dir,FORM_id=None, lmb_id=None):
        """ Outputs the mathematica code for rendering this FORMSuperGraph."""
        
        if FORM_id is not None:
            file_name = 'Graph_%04d'%FORM_id
        else:
            file_name = 'Graph_%s'%self.name
        
        if lmb_id is not None:
            file_name += '_LMB_%04d'%lmb_id

        MM_code = \
"""GraphClass = If[$VersionNumber > 12, EdgeTaggedGraph, Graph];
CreateEdge[u_,v_,t_]:=If[$VersionNumber > 12, DirectedEdge[u, v, t], DirectedEdge[u, v]];
aGraph=%s;
"""%self.get_mathematica_rendering_code(model,FORM_id=FORM_id, lmb_id=lmb_id)
        # Export to PDF in landscape format. One graph per page for now.
        # The 1.2 multiplier accounts for margins
        MM_code += 'Export["%s.pdf", GraphicsGrid[{{aGraph}}], ImageSize -> {%f, %f}];'%(
                    file_name,1.25*self._rendering_size[0],1.25*self._rendering_size[1])
        open(pjoin(output_dir,'%s.m'%file_name),'w').write(MM_code)

    def generate_numerator_form_input(self, additional_overall_factor='', only_algebra=False):
        # create the input file for FORM
        form_diag = self.overall_factor+additional_overall_factor
        for node in self.nodes.values():
            if node['vertex_id'] < 0:
                continue

            form_diag += '*\n vx({},{},{})'.format(
                ','.join(str(p) for p in node['PDGs']),
                ','.join(node['momenta']),
                ','.join(str(i) for i in node['indices'])
            )

        for edge in self.edges.values():
            form_diag += '*\n prop({},{},{},{})'.format(
                edge['PDG'],
                edge['type'],
                edge['momentum'],
                ','.join(str(i) for i in edge['indices'])
            )

        return form_diag

    def get_topo_generator(self, specified_LMB=None):
        """ Returns a topology generator for that FORMSuperGraph."""

        topo_edges = copy.deepcopy(self.edges)

        original_LMB = {}
        external_edges = []
        other_edges = []
        edge_name_to_key = {}
        # Relabel edges according to alphaLoop conventions:
        for edge_key, edge_data in topo_edges.items():
            # Fix for QGRAF pipeline
            if not isinstance(edge_key, tuple):
                edge_key = (*edge_data['vertices'], edge_key) 
          
            if edge_data['type'] == 'virtual':
                if not edge_data['name'].startswith('p'):
                    edge_data['name'] = 'p%s'%edge_data['name']
                other_edges.append((edge_data['name'],edge_key[0],edge_key[1]))
            else:
                if not edge_data['name'].startswith('q'):
                    edge_data['name'] = 'q%s'%edge_data['name'][1:]
                external_edges.append((edge_data['name'],edge_data['vertices'][0],edge_data['vertices'][1]))
            edge_name_to_key[edge_data['name']]=edge_key

            # Test if it is a defining edge of the lmb
            abs_sig = ( [abs(s) for s in edge_data['signature'][0]], [abs(s) for s in edge_data['signature'][1]])
            if sum(abs_sig[0]) == 1 and sum(abs_sig[1]) == 0:
                original_LMB[abs_sig[0].index(1)]=edge_data['name']

        topo_edges = external_edges+other_edges

        # Set the LMB to a sorted one
        original_LMB = sorted(list(original_LMB.items()),key=lambda e: e[0])
        assert(all(oLMBe[0]==i for i,oLMBe in enumerate(original_LMB)))
        original_LMB = [oLMBe[1] for oLMBe in original_LMB]

        topo_generator = LTD.ltd_utils.TopologyGenerator(topo_edges)

        topo_generator.generate_momentum_flow( loop_momenta = (original_LMB if specified_LMB is None else specified_LMB) )
        original_LMB = [edge_name_to_key[oLMBe] for oLMBe in original_LMB]

        return topo_generator, edge_name_to_key, original_LMB

    def adjust_LMBs(self, model):
        """ Depending on the FORM options 'number_of_lmbs' and 'reference_lmb', this function fills in the attribute 
        additional_lmbs of this class."""

        if (FORM_processing_options['number_of_lmbs'] is None) and not FORM_processing_options['optimise_generation_lmb']:
            return
    
        topo_generator, edge_name_to_key, original_LMB = self.get_topo_generator()
        edge_key_to_name = {v:k for k,v in edge_name_to_key.items()}

        all_lmbs = topo_generator.loop_momentum_bases()
        all_lmbs= [ tuple([edge_name_to_key[topo_generator.edge_map_lin[e][0]] for e in lmb]) for lmb in all_lmbs]
<<<<<<< HEAD

        # You can hack in here your desired LMB when using the FORM processing options:
        #   set_FORM_option number_of_lmbs 1
        #   set_FORM_option reference_lmb 1
        # and then specify below your pq<i> desired basis, keeping in mind that the integers below must be '<i>-1'.
        #all_lmbs = [ tuple([edge_name_to_key[topo_generator.edge_map_lin[e][0]] for e in (3,5,11,12)]), ]
=======
        
        forced_LMB_index = None
        if FORM_processing_options['optimise_generation_lmb']:
            
            edge_name_to_pdg = {edge['name']:edge['PDG'] for edge in self.edges.values()}
            # add the prefix p
            edge_name_to_pdg= {'p%s'%k: v for k,v in edge_name_to_pdg.items() if not k.startswith('p') }

            lmb_metric = []
            for (lmb_index, lmb) in enumerate(all_lmbs):
                lmb_pdgs = [ edge_name_to_pdg[edge_key_to_name[e_key]] for e_key in original_LMB ]
                lmb_pdg_score = 1
                for pdg in lmb_pdgs:
                    if model is None:
                        if pdg in [21,22]:
                            lmb_pdg_score +=1
                    else:
                        particle = model.get_particle(pdg)
                        if particle.get('spin') == 3 and particle.get('mass').upper()=='ZERO':
                            lmb_pdg_score += 1
                lmb_metric.append((lmb_pdg_score, lmb_index))
            lmb_metric.sort(key=lambda score:score[0], reverse=True)
            forced_LMB_index = lmb_metric[0][1]
>>>>>>> d5fe16fc

        # Then overwrite the reference LMB if the user requested it
        if (FORM_processing_options['reference_lmb'] is not None) or (forced_LMB_index is not None):
            if FORM_processing_options['reference_lmb'] is not None:
                original_LMB = all_lmbs[(FORM_processing_options['reference_lmb']-1)%len(all_lmbs)]
            else:
                original_LMB = all_lmbs[forced_LMB_index]

            # Regenerate the topology with this new overwritten LMB
            topo_generator, _, _ = self.get_topo_generator(specified_LMB=[ edge_key_to_name[e_key] for e_key in original_LMB ])
            # And adjust all signatures (incl. the string momenta assignment accordingly)
            signatures = topo_generator.get_signature_map()
            signatures = { edge_name_to_key[edge_name]: [sig[0],
                    [ i+o for i,o in zip(sig[1][:len(sig[1])//2],sig[1][len(sig[1])//2:]) ]
                ] for edge_name, sig in signatures.items() }
            for edge_key, edge_data in self.edges.items():
                # Fix for QGRAF pipeline
                if not isinstance(edge_key, tuple):
                    edge_key = (*edge_data['vertices'], edge_key) 
          
                edge_data['signature'] = signatures[edge_key]
                edge_data['momentum'] = FORMSuperGraph.momenta_decomposition_to_string(edge_data['signature'], set_outgoing_equal_to_incoming=False)
            for node_key, node_data in self.nodes.items():
                node_data['momenta'] = tuple([                    
                        FORMSuperGraph.momenta_decomposition_to_string(
                            [ 
                                [ s*(1 if self.edges[e_key]['vertices'][1]==node_key else -1) for s in self.edges[e_key]['signature'][0] ],
                                [ s*(1 if self.edges[e_key]['vertices'][1]==node_key else -1) for s in self.edges[e_key]['signature'][1] ],
                            ],
                            set_outgoing_equal_to_incoming=False)
                    for e_key in node_data['edge_ids']])

        if FORM_processing_options['number_of_lmbs'] is None:
            return

        original_lmb_signatures = topo_generator.get_signature_map()
        original_lmb_signatures = { edge_name_to_key[edge_name]: [sig[0],
                    [ i+o for i,o in zip(sig[1][:len(sig[1])//2],sig[1][len(sig[1])//2:]) ]
                ] for edge_name, sig in original_lmb_signatures.items() }

        # Now generate copies of this supergraph with different LMBs
        additional_lmbs_SGs = []
        for i_lmb, lmb in enumerate(all_lmbs):
            if lmb==original_LMB:
                continue
            if FORM_processing_options['number_of_lmbs']>=0 and len(additional_lmbs_SGs)==FORM_processing_options['number_of_lmbs']:
                break

            # Generate the topology with this additional LMB
            other_lmb_topo_generator, _, _ = self.get_topo_generator(specified_LMB=[ edge_key_to_name[e_key] for e_key in lmb ])
            # And adjust all signatures (incl. the string momenta assignment accordingly)
            other_lmb_signatures = other_lmb_topo_generator.get_signature_map()
            other_lmb_signatures = { edge_name_to_key[edge_name]: [sig[0],
                    [ i+o for i,o in zip(sig[1][:len(sig[1])//2],sig[1][len(sig[1])//2:]) ]
                ] for edge_name, sig in other_lmb_signatures.items() }

            # Compute the affine transformation to go from the original LMB to this additional LMB
            affine_transfo_other_lmb_to_original = []
            for defining_edge_key in lmb:
                other_sig = original_lmb_signatures[defining_edge_key]
                affine_transfo_other_lmb_to_original.append( [ list(other_sig[0]), list(other_sig[1]) ]  )
            affine_transfo_original_lmb_to_other_lmb = []
            for defining_edge_key in original_LMB:
                other_sig = other_lmb_signatures[defining_edge_key]
                affine_transfo_original_lmb_to_other_lmb.append( [ list(other_sig[0]), list(other_sig[1]) ]  )

            other_LMB_super_graph = copy.deepcopy(self)
            # Flag these additional supergraphs as *NOT* original representative by setting their 'additional_lmbs' to an integer instead
            # which identifies which additional LMB it corresponds to.
            other_LMB_super_graph.additional_lmbs = i_lmb+1
            for edge_key, edge_data in other_LMB_super_graph.edges.items():
                # Fix for QGRAF pipeline
                if not isinstance(edge_key, tuple):
                    edge_key = (*edge_data['vertices'], edge_key) 
          
                edge_data['signature'] = other_lmb_signatures[edge_key]
                edge_data['momentum'] = FORMSuperGraph.momenta_decomposition_to_string(edge_data['signature'], set_outgoing_equal_to_incoming=False)
            for node_key, node_data in other_LMB_super_graph.nodes.items():
                node_data['momenta'] = tuple([
                    FORMSuperGraph.momenta_decomposition_to_string(
                        [ 
                            [ s*(1 if other_LMB_super_graph.edges[e_key]['vertices'][1]==node_key else -1) for s in other_LMB_super_graph.edges[e_key]['signature'][0] ],
                            [ s*(1 if other_LMB_super_graph.edges[e_key]['vertices'][1]==node_key else -1) for s in other_LMB_super_graph.edges[e_key]['signature'][1] ],
                        ],
                        set_outgoing_equal_to_incoming=False)
                     for e_key in node_data['edge_ids']])

            additional_lmbs_SGs.append( (i_lmb+1, affine_transfo_other_lmb_to_original, affine_transfo_original_lmb_to_other_lmb, other_LMB_super_graph ) )

        self.additional_lmbs = additional_lmbs_SGs

    def derive_signatures(self):
        n_incoming = sum([1 for edge in self.edges.values() if edge['type'] == 'in'])
        n_loops = len(self.edges) - len(self.nodes) + 1

        # parse momentum
        p = re.compile(r'(^|\+|-)(k|p)(\d*)')
        for edge in self.edges.values():
            parsed = [e.groups() for e in p.finditer(edge['momentum'])]
            signature = ([0 for _ in range(n_loops)], [0 for _ in range(n_incoming)])
            for pa in parsed:
                if pa[1] == 'p':
                    signature[1][int(pa[2]) - 1] = 1 if pa[0] == '' or pa[0] == '+' else -1
                else:
                    signature[0][int(pa[2]) - 1] = 1 if pa[0] == '' or pa[0] == '+' else -1

            edge['signature'] = signature

    def impose_signatures(self):

        for eid, e in self.edges.items():
            e['momentum'] = FORMSuperGraph.momenta_decomposition_to_string(e['signature'], set_outgoing_equal_to_incoming=False)
            neg_mom =  FORMSuperGraph.momenta_decomposition_to_string([[-s for s in sp] for sp in e['signature']], set_outgoing_equal_to_incoming=False)
            for i, vi in enumerate(e['vertices']):
                e_index = self.nodes[vi]['edge_ids'].index(eid)
                mom = list(self.nodes[vi]['momenta'])
                mom[e_index] = neg_mom if i == 0 else e['momentum']
                self.nodes[vi]['momenta'] = mom

    @classmethod
    def sort_edges(cls, model, edges_to_sort):
        """ Sort the edges adjacent to a node so as to map the conventions
        from the Feynmna rules encoded in Form."""

        # The only relevant properties are the spin and wether an edge
        # is a particle or antiparticle.
        edge_particles = [model.get_particle(e['PDG']) for e in edges_to_sort]
        identities = [ ( p.get('spin') * (1 if p.get('is_part') else -1) , position ) for position, p in enumerate(edge_particles) ]
        identities.sort(key=lambda el: el[0])
        canonical_identifier = tuple([identity for identity, position in identities])
        
        # Always put in the trivial rules for multiscalar n-point vertex
        if all(i==1 for i in canonical_identifier):
            new_position = list(range(len(canonical_identifier)))
        elif canonical_identifier not in cls._FORM_Feynman_rules_conventions:
            raise FormProcessingError("Conventions for FORM Feynman rules of signature {} not specifed.".format(canonical_identifier))
        else:
            new_position = cls._FORM_Feynman_rules_conventions[canonical_identifier]

        return [ edges_to_sort[identities[position][1]] for position in new_position ]

    @classmethod
    def momenta_decomposition_to_string(cls, momenta_decomposition, set_outgoing_equal_to_incoming=True):
        """ Turns ((1,0,0,-1),(1,1)) into 'k1-k4+p1+p2'"""

        res = ""
        first=True
        # The outgoing momenta are set element-wise equal to the incoming ones.
        if set_outgoing_equal_to_incoming:
            momenta_decomposition = [
                momenta_decomposition[0],
                [inp+outp for inp, outp in zip(
                    momenta_decomposition[1][:len(momenta_decomposition[1])//2],
                    momenta_decomposition[1][len(momenta_decomposition[1])//2:]
                )]
            ]
        # Fuse outgoing and incoming
        for symbol, mom_decomposition in zip(('k','p'),momenta_decomposition):
            for i_k, wgt in enumerate(mom_decomposition):
                if wgt!=0:
                    if first:
                        if wgt<0:
                            res+="-"
                        first=False
                    else:
                        if wgt<0:
                            res+="-"
                        else:
                            res+="+"
                    if abs(wgt)!=1:
                        res+="%d*"%abs(wgt)
                    res+="%s%d"%(symbol,(i_k+1))

        return res

    @classmethod
    def from_LTD2SuperGraph(cls, LTD2_super_graph):
        """ Creates a FORMSuperGraph from an LTD2_super_graph."""

        # First make sure the momentum routing of the LTD2_super_graph
        # is set:
        LTD2_super_graph.set_momentum_routing()

        overall_factor = "1"

        if LTD2_super_graph.symmetry_factor is not None:
            multiplicity = LTD2_super_graph.symmetry_factor
        else:
            multiplicity = 1

        # Let us just match the overall phase picked for the MG num:
        overall_phase = complex(-1.0,0.0)**len(LTD2_super_graph.cuts)
        if overall_phase.imag != 0:
            raise FormProcessingError("No support for overall complex phase yet (Ben: how do we put a complex number in FORM? ^^)")
        else:
            overall_factor += '*%d'%int(overall_phase.real)

        fermion_factor = LTD2_super_graph.diag_left_of_cut.fermion_factor*LTD2_super_graph.diag_right_of_cut.fermion_factor
        overall_factor += '*%d'%fermion_factor

        model = LTD2_super_graph.model

        # Let us also include a factor -1 for each closed ghost loop.
        # This is automatically done in MadGraph already by considering the "wavefunction" of external scalar ghosts to be sqrt(i).
        # Said differently, we want a factor -1 for each pair of two ghosts in the final state
        n_ghosts = len([ 1 for c in LTD2_super_graph.cuts if model.get_particle(LTD2_super_graph.graph.edges[c[1]]['pdg']).get('ghost') ])
        assert(n_ghosts%2==0)
        if n_ghosts > 0:
            overall_factor += '*%d'%(-1**(n_ghosts//2))

        local_graph = copy.deepcopy(LTD2_super_graph.graph)
        
        # Collect the outer-most nodes
        outer_in_nodes = []
        outer_out_nodes = []
        for node_key, node_data in local_graph.nodes.items():
            # Assign the corresponding edge
            if node_key.startswith('I') or node_key.startswith('O'):
                for edge_key, edge_data in local_graph.edges.items():
                    if edge_key[0]==node_key or edge_key[1]==node_key:
                        node_data['edge_ids'] = tuple([edge_key,])
                        break
                if 'edge_ids' not in node_data:
                    node_data['edge_ids'] = tuple([])
            if node_key.startswith('I'):
                outer_in_nodes.append(node_key)
                node_data['momenta'] = ('p%d'%int(node_key[1:]),)
                node_data['vertex_id'] = -1 # Incoming node at assigned vertex ID = -1
            if node_key.startswith('O'):
                outer_out_nodes.append(node_key)
                node_data['momenta'] = ('p%d'%int(node_key[1:]),)
                node_data['vertex_id'] = -2 # Incoming node at assigned vertex ID = -2

        curr_index = 0
        # Assign indices to the outermost nodes
        for node_key in outer_in_nodes:
            this_index = int(node_key[1:])
            curr_index = max(curr_index,this_index)
            local_graph.nodes[node_key]['indices'] = (this_index,)

        n_incoming=int(curr_index)
        for node_key in outer_out_nodes:
            this_index = n_incoming+int(node_key[1:])
            curr_index = max(curr_index,this_index)
            local_graph.nodes[node_key]['indices'] = (this_index,)

        # assign indices to all edges now
        for edge_key, edge_data in local_graph.edges.items():
            edge_indices = []
            found_external_node = False
            for node_key in [edge_key[0],edge_key[1]]:
                if node_key in outer_in_nodes+outer_out_nodes:
                    edge_indices = [ local_graph.nodes[node_key]['indices'][0], ]
                    found_external_node = True
                    local_graph.nodes[node_key]['PDGs'] = (edge_data['pdg'],)
                else:
                    curr_index += 1
                    if not found_external_node:
                        edge_indices.append(curr_index)
            edge_data['indices'] = tuple(edge_indices)
            if edge_key[0] in outer_in_nodes or edge_key[1] in outer_in_nodes:
                edge_data['type'] = 'in'
#                loop_momenta = tuple([0 for _ in range(LTD2_super_graph.n_loops)])
#                external_momenta = [0 for _ in range(len(outer_in_nodes))]
#                if edge_key[0] in outer_in_nodes:
#                    external_momenta[int(edge_key[0][1:])-1] = 1
#                elif edge_key[1] in outer_in_nodes:
#                    external_momenta[int(edge_key[1][1:])-1] = -1
#                edge_data['momentum'] = (loop_momenta, tuple(external_momenta))
            elif edge_key[0] in outer_out_nodes or edge_key[1] in outer_out_nodes:
                edge_data['type'] = 'out'
#                loop_momenta = tuple([0 for _ in range(LTD2_super_graph.n_loops)])
#                external_momenta = [0 for _ in range(len(outer_in_nodes))]
#                if edge_key[1] in outer_out_nodes:
#                    external_momenta[int(edge_key[1][1:])-1] = 1
#                elif edge_key[0] in outer_out_nodes:
#                    external_momenta[int(edge_key[0][1:])-1] = -1
#                edge_data['momentum'] = (loop_momenta, tuple(external_momenta))
            else:
                edge_data['type'] = 'virtual'
            edge_data['PDG'] = edge_data['pdg']
            del edge_data['pdg']
            # Keep the name (used for rendering only)
#            del edge_data['name']

        # assign node extra information
        for node_key, node_data in local_graph.nodes.items():
            # Skip external nodes that have already been treated
            if node_key in outer_in_nodes+outer_out_nodes:
                continue
            # First collect all adjacent edges:
            adjacent_in_edges = [
                dict(list(in_edge_data.items())+[('key',(u,v,c))]) for u,v,c,in_edge_data in 
                local_graph.in_edges(node_key,data=True,keys=True)
            ]
            adjacent_out_edges = [
                dict(list(out_edge_data.items())+[('key',(u,v,c))]) for u,v,c,out_edge_data in 
                local_graph.out_edges(node_key,data=True,keys=True)
            ]
            # The direction only matters in so far as we must flip the
            # momentum carried by edges that are outgoing as well as
            # change their PDG from particle to antiparticle
            for data in adjacent_in_edges:
                if len(data['indices'])==2:
                    data['index_for_this_node'] =  data['indices'][1]
                else:
                    # This is an external edge with a single index.
                    data['index_for_this_node'] =  data['indices'][0]
            for data in adjacent_out_edges:
                data['index_for_this_node'] =  data['indices'][0]
                data['momentum'] = (
                    tuple([-p for p in data['momentum'][0]]),
                    tuple([-p for p in data['momentum'][1]])
                )
                data['PDG'] = model.get_particle(data['PDG']).get_anti_pdg_code()

            # We must now sort the edges according to the special rules for the vertex Feynman rules
            all_adjacent_edges = cls.sort_edges(model,adjacent_in_edges+adjacent_out_edges)
            node_data['PDGs'] = tuple([e['PDG'] for e in all_adjacent_edges])
            node_data['indices'] = tuple([e['index_for_this_node'] for e in all_adjacent_edges])
            node_data['momenta'] = tuple([cls.momenta_decomposition_to_string(e['momentum']) for e in all_adjacent_edges])
            node_data['edge_ids'] = tuple([e['key'] for e in all_adjacent_edges])

            # Example printout information about the vertex
            #misc.sprint("Vertex of node %s:\n%s"%(
            #        str(node_key),pformat(model.get_interaction(node_data['vertex_id']))))

        # Finally overwrite the edge momentum so as to be a string
        for edge_key, edge_data in local_graph.edges.items():
            edge_data['momentum'] =cls.momenta_decomposition_to_string(edge_data['momentum'])
            edge_data['vertices'] =(edge_key[0],edge_key[1])
            # In FORM conventions the fermion are going together with their flow, so we need
            # to flip the order of their fundamental/antifundamental indices so that FORM
            # builds the correct propagator. 
            # NO LONGER NEEDED: This now directly done right in FORM.
#            particle = model.get_particle(edge_data['PDG'])
#            if len(edge_data['indices'])>1 and (particle.get('spin')%2==0 or particle.get('ghost')):
#                if not particle.get('is_part'):
#                    edge_data['indices'] = tuple([edge_data['indices'][1],edge_data['indices'][0]])

        graph_name = 'P%(proc_id)dL%(left_diagram_id)dR%(right_diagram_id)d'%LTD2_super_graph.call_signature
        form_super_graph =  cls(
            name = graph_name,
            call_identifier=LTD2_super_graph.call_signature,
            edges = dict(local_graph.edges),
            nodes = dict(local_graph.nodes),
            overall_factor = overall_factor,
            multiplicity = multiplicity
        )
        #misc.sprint(graph_name)
        #misc.sprint(pformat(dict(LTD2_super_graph.graph.edges.items())))
        #misc.sprint(pformat(dict(local_graph.edges.items())))

        return form_super_graph

    @classmethod
    def from_dict(cls, file_path):
        """ Creates a FORMSuperGraph from a Python dict file path."""

        # TODO: Creates an instance from a Python dict dump.
        pass

    def to_dict(self, file_path=None):
        """ Outputs the FORMSuperGraph self to a Python dict file path."""

        dict_to_dump = {
            'edges' : self.edges,
            'nodes' : self.nodes,
            'overall_factor' : self.overall_factor,
            'multiplicity' : self.multiplicity
        }
        if file_path:
            open(file_path,'w').write(pformat(dict_to_dump))
        else:
            return dict_to_dump

    def generate_ltd_integrand(self, g, graph_id, signature_offset, unique_ltd, constants, unique_propagators, prop_id, prop_mom_in_lmb, energies, on_shell_condition):
        diagres = []
        propagators = []
        res = []

        # enumerate all cut options
        for co in [x for css in g.ltd_cut_structure for x in 
                product(*[[(cs, (li, i)) for i in range(len(l.propagators))] for li, (cs, l) in enumerate(zip(css, g.loop_lines)) if cs != 0])]:
            ltd_closure_factor = int(np.prod([s for (s, _) in co]))

            # construct the cut basis to LTD loop momentum basis mapping, used to substitute the numerator
            mat = [g.loop_lines[li].signature for (_, (li, _)) in co]
            if mat == []:
                nmi = []
                cb_to_lmb = []
            else:
                nmi = np.linalg.inv(np.array(mat).transpose()) # the tranpose matrix is used for signatures
                cb_to_lmb = np.linalg.inv(np.array(mat))

            m = []
            ltdenergy = ['ltd{0},{1}E{0}'.format(prop_id[(li, pi)], '+' if cut_sign == 1 else '-') for (cut_sign, (li, pi)) in co]
            for i, r in enumerate(cb_to_lmb):
                mm = []
                for (c, (_, (li, pi))) in zip(r, co):
                    if c != 0:
                        ext = self.momenta_decomposition_to_string((prop_mom_in_lmb[prop_id[(li, pi)]][1], prop_mom_in_lmb[prop_id[(li, pi)]][2]), True)
                        if ext == '':
                            ext = '0'
                        
                        mm.append('{}ltd{}{}energies({})'.format('' if c == 1 else '-', prop_id[(li, pi)], '-' if c == 1 else '+', ext))
                m += ['fmb{}'.format(i + signature_offset + 1), '+'.join(mm)]

            r = []
            der = []
            for li, l in enumerate(g.loop_lines):
                if all(s == 0 for s in l.signature):
                    continue

                energy = []
                energy_full = ''
                sig_map = nmi.dot(l.signature)
                for (sig_sign, (cut_sign, (lci, pci))) in zip(sig_map, co):
                    if sig_sign != 0:
                        sig = tuple(list(prop_mom_in_lmb[prop_id[(lci, pci)]][1]) + list(prop_mom_in_lmb[prop_id[(li, pi)]][2]))
                        minsig = tuple(list(-prop_mom_in_lmb[prop_id[(lci, pci)]][1]) + list(-prop_mom_in_lmb[prop_id[(li, pi)]][2]))
                        
                        if sig in on_shell_condition:
                            momp = '+{}'.format(on_shell_condition[sig])
                        elif minsig in on_shell_condition:
                            momp = '-{}'.format(on_shell_condition[minsig])
                        else:
                            momp = self.momenta_decomposition_to_string((prop_mom_in_lmb[prop_id[(li, pi)]][1], prop_mom_in_lmb[prop_id[(li, pi)]][2]), True)
                            momp = '' if momp == '' else '+energies({})'.format(momp)

                        energy.append('{},ltd{},{}{}'.format(int(sig_sign), prop_id[(lci, pci)], '+' if -sig_sign == 1 else '-', momp))
                        # the full energy including the cut sign
                        energy_full += '{}E{}{}{}'.format('+' if int(cut_sign * sig_sign) == 1 else '-', prop_id[(lci, pci)], '+' if -int(sig_sign) == 1 else '-', momp)

                for pi, p in enumerate(l.propagators):
                    powmod = '' if p.power == 1 else '^' +  str(p.power)
                    if (1, (li, pi)) in co:
                        prop_plus = '2*E{0}'.format(prop_id[(li, pi)])
                        if prop_plus not in unique_propagators:
                            unique_propagators[prop_plus] = len(unique_propagators)
                        propagators.append('invd{},{}'.format(unique_propagators[prop_plus], prop_plus))
                        r.append('prop(invd{0},1,ltd{1},0,E{1}){2}'.format(unique_propagators[prop_plus], prop_id[(li, pi)], powmod))
                        if p.power > 1:
                            # add derivative prescription
                            der.append('ltd{},{}'.format(prop_id[(li, pi)], p.power - 1))
                    elif (-1, (li, pi)) in co:
                        prop_min = '-2*E{0}'.format(prop_id[(li, pi)])
                        if prop_min not in unique_propagators:
                            unique_propagators[prop_min] = len(unique_propagators)
                        propagators.append('invd{},{}'.format(unique_propagators[prop_min], prop_min))
                        r.append('prop(invd{0},-1,ltd{1},0,-E{1}){2}'.format(unique_propagators[prop_min], prop_id[(li, pi)], powmod))
                        if p.power > 1:
                            der.append('ltd{},{}'.format(prop_id[(li, pi)], p.power - 1))
                    else:
                        sig = tuple(list(prop_mom_in_lmb[prop_id[(li, pi)]][1]) + list(prop_mom_in_lmb[prop_id[(li, pi)]][2]))
                        minsig = tuple(list(-prop_mom_in_lmb[prop_id[(li, pi)]][1]) + list(-prop_mom_in_lmb[prop_id[(li, pi)]][2]))
                        
                        if sig in on_shell_condition:
                            momp = '+{}'.format(on_shell_condition[sig])
                        elif minsig in on_shell_condition:
                            momp = '-{}'.format(on_shell_condition[minsig])
                        else:
                            momp = self.momenta_decomposition_to_string((prop_mom_in_lmb[prop_id[(li, pi)]][1], prop_mom_in_lmb[prop_id[(li, pi)]][2]), True)
                            momp = '' if momp == '' else '+energies({})'.format(momp)

                        prop_plus = '{}+E{}{}'.format(energy_full, prop_id[(li, pi)], momp)
                        prop_min = '{}-E{}{}'.format(energy_full, prop_id[(li, pi)], momp)

                        if prop_plus not in unique_propagators:
                            unique_propagators[prop_plus] = len(unique_propagators)
                        if prop_min not in unique_propagators:
                            unique_propagators[prop_min] = len(unique_propagators)

                        propagators.append('invd{},{}'.format(unique_propagators[prop_plus], prop_plus))
                        propagators.append('invd{},{}'.format(unique_propagators[prop_min], prop_min))

                        r.append('prop(invd{0},{1},E{2}{3}){4}*prop(invd{5},{1},-E{2}{3}){4}'.format(unique_propagators[prop_plus], ','.join(energy), prop_id[(li, pi)],
                            momp, powmod, unique_propagators[prop_min]))

            diagres.append('{}*{}{}{}({})'.format(
                ltd_closure_factor,
                'ltdcbtolmb({})*'.format(','.join(m)) if len(m) > 0 else '',
                'ltdenergy({})*'.format(','.join(ltdenergy)) if len(ltdenergy) > 0 else '',
                'der({})*'.format(','.join(der))  if len(der) > 0 else '',
                '*'.join(r) if len(r) > 0 else '1'))

        res.append('\n\t\t\t+'.join(diagres))

        res = '\n\t\t*'.join(['({})'.format(l) for l in res])

        propagators = list(sorted(set(propagators)))

        ltd_instr = '(-1)^{}*(2*pi*i_)^{}*constants({})*\n\tellipsoids({})*\n\tallenergies({})*(\n\t\t{}\n)'.format(g.n_loops,
            g.n_loops, ','.join(constants + ['1']), ','.join(propagators), ','.join(energies), res)

        if ltd_instr not in unique_ltd:
            unique_ltd[ltd_instr] = graph_id
            integrand_body = 'Fill ltdtopo({},{}) = {};\n'.format(*graph_id, ltd_instr)
        else:
            integrand_body = ''

        return (integrand_body, 'Fill ltdmap({},{}) = diag({},{});\n'.format(*graph_id, *unique_ltd[ltd_instr]))

    def generate_integrand(self, topo, integrand_type, workspace, numerator_call, progress_bar=None):
        """Construct a table of integrand descriptors"""
        max_diag_set_id = 0
        max_diag_id = 0

        unique_pf = {}
        topo_map = ''
        integrand_body = ''

        unique_ltd = {}
        ltd_topo_map = ''
        ltd_integrand_body = ''

        for cut in topo.cuts:
            den_library = []
            unique_energies = {}
            unique_propagators = {}
            for diag_set in cut['diagram_sets']:
                # collect all graphs
                graphs = []
                for diag_info in diag_set['diagram_info']:
                    for uv_structure in diag_info['uv']:
                        signature_offset = 0 # offset in the forest basis
                        for uv_subgraph in uv_structure['uv_subgraphs']:
                            if uv_subgraph['internal_bubble'] is not None:
                                internal_bubble_ext_edges = (uv_subgraph['internal_bubble'].edge_map_lin[uv_subgraph['internal_bubble'].ext[0]][0],
                                    uv_subgraph['internal_bubble'].edge_map_lin[uv_subgraph['internal_bubble'].ext[1]][0])
                                graphs.append((signature_offset, uv_subgraph['internal_bubble_id'], uv_subgraph['internal_bubble_loop_topo'], internal_bubble_ext_edges))
                            for dg in uv_subgraph['derived_graphs']:
                                graphs.append((signature_offset, dg['id'], dg['loop_topo'], None))
                            graphs.append((signature_offset, uv_subgraph['integrated_ct_id'], uv_subgraph['integrated_ct_bubble_graph'], None))
                            signature_offset += uv_subgraph['derived_graphs'][0]['loop_topo'].n_loops
                        if len(uv_structure['bubble']) > 0:
                            for bubble in uv_structure['bubble']:
                                graphs.append((signature_offset, bubble['id'], bubble['remaining_graph_loop_topo'], None))
                        else:
                            graphs.append((signature_offset, uv_structure['remaining_graph_id'], uv_structure['remaining_graph_loop_topo'], None))

                for signature_offset, graph_id, g, internal_bubble_ext_edges in graphs:
                    signatures, n_props, energies, constants, shift_map, unique_energy = [], [], [], [], [], []
                    pf_prefactor = ['1']
                    prop_mom_in_lmb = {}
                    prop_id = {}

                    on_shell_condition = {}
                    if internal_bubble_ext_edges is not None:
                        # construct the on-shell condition
                        ext_edge = next(ee for ee in self.edges.values() if ee['name'] == internal_bubble_ext_edges[0])
                        edge_mass = 'masses({})'.format(ext_edge['PDG'])
                        # TODO: could there have been a sign flip in the loop topology?
                        totalmom = self.momenta_decomposition_to_string(ext_edge['signature'], False)
                        energy_instr = '{},{}'.format(totalmom, edge_mass)
                        if energy_instr not in unique_energies:
                            unique_energies[energy_instr] = len(unique_energies)
                        energies.append('E{},{}'.format(unique_energies[energy_instr], energy_instr))
                        on_shell_condition[tuple(ext_edge['signature'][0] +
                            ext_edge['signature'][1] + [0]*len( ext_edge['signature'][1]))] = 'E{}'.format(unique_energies[energy_instr])

                    for li, l in enumerate(g.loop_lines):
                        is_constant = all(s == 0 for s in l.signature)
                        if not is_constant:
                            signatures.append(list(l.signature))
                            n_props.append(sum(p.power for p in (l.propagators)))
                        for pi, p in enumerate(l.propagators):
                            # contruct the momentum in the LMB
                            # it should be the same as self.edge['momentum'] apart from the UV and the sign
                            lmp = np.array([0]*topo.topo.n_loops)
                            for s, v in zip(l.signature, g.loop_momentum_map):
                                lmp += s * np.array(v[0])

                            if internal_bubble_ext_edges is None:
                                # transport shift to LMB
                                shift = np.array([0]*topo.topo.n_loops)
                                extshift = np.array(p.parametric_shift[1])
                                for s, c in zip(p.parametric_shift[0], cut['cuts']):
                                    shift += s * np.array(c['signature'][0])
                                    extshift += s * np.array(c['signature'][1])
                                extshift = np.array(list(extshift[:len(extshift)//2]) + [0]*(len(extshift)//2)) +\
                                    np.array(list(extshift[len(extshift)//2:]) + [0]*(len(extshift)//2))
                            else:
                                # for on-shell graphs, the shifts are still in the graph basis
                                ext_edge_sigs = [next(ee for ee in self.edges.values() if ee['name'] == e)['signature'] for e in internal_bubble_ext_edges]
                                shift = np.array([0]*topo.topo.n_loops)
                                extshift = np.array([0]*len(ext_edge_sigs[0][1]))
                                for s, c in zip(p.parametric_shift[1], ext_edge_sigs):
                                    shift += s * np.array(c[0])
                                    extshift += s * np.array(c[1])
                                extshift = np.array(list(extshift) + [0]*len(extshift))

                            totalmom = self.momenta_decomposition_to_string((lmp + shift, extshift), True)

                            # recycle energy computations when there are duplicate edges
                            edge_mass = 'masses({})'.format(next(ee for ee in self.edges.values() if ee['name'] == p.name)['PDG'])
                            energy_instr = '{},{}'.format(totalmom, edge_mass if not p.uv else 'mUV')
                            if not is_constant:
                                if energy_instr not in unique_energies:
                                    unique_energies[energy_instr] = len(unique_energies)

                                pf_prefactor.append('2*E{}'.format(unique_energies[energy_instr]) if p.power == 1 else '(2*E{})^{}'.format(unique_energies[energy_instr], p.power))
                                energies.append('E{},{}'.format(unique_energies[energy_instr], energy_instr))
                                prop_id[(li, pi)] = unique_energies[energy_instr]
                                prop_mom_in_lmb[unique_energies[energy_instr]] = (lmp, shift, extshift)

                                for _ in range(p.power):
                                    shift_map.append(list(shift) + list(extshift))
                                    unique_energy.append(unique_energies[energy_instr])
                            else:
                                for _ in range(p.power):
                                    constants.append(energy_instr)

                    max_diag_set_id = max(max_diag_set_id, diag_set['id'])
                    max_diag_id = max(max_diag_id, graph_id)

                    if integrand_type == "both" or integrand_type == "PF":
                        pf_prefactor = '*'.join(pf_prefactor)

                        if len(signatures) == 0:
                            # no loop dependence for this cut
                            res = '\t1\n'
                            resden = ''
                        else:
                            pf = LTD.partial_fractioning.PartialFractioning(n_props, signatures,
                                                    name=str(diag_set['id']), shift_map=np.array(shift_map).T,
                                                    n_sg_loops=topo.topo.n_loops, ltd_index=signature_offset,
                                                    progress_bar = progress_bar)
                            pf.shifts_to_externals()
                            res, used_props = pf.to_FORM(energy_index_map=unique_energy, den_library=den_library, on_shell_conditions=on_shell_condition)
                            res = '\n'.join(['\t' + l for l in res.split('\n')])
                            resden = ','.join('invd{},{}'.format(i, d) for i, d in enumerate(den_library) if i in used_props)

                        global_diag_id = (diag_set['id'], graph_id)

                        pf_instr = '(2*pi*i_)^{}*constants({})*\nallenergies({})*\nellipsoids({})*(\n{})'.format(g.n_loops, ','.join(constants + [pf_prefactor]),
                            ','.join(energies), resden, res)

                        if pf_instr not in unique_pf:
                            unique_pf[pf_instr] = global_diag_id
                            integrand_body += 'Fill pftopo({},{}) = {};\n'.format(*global_diag_id, pf_instr)

                        topo_map += 'Fill pfmap({},{}) = diag({},{});\n'.format(*global_diag_id, *unique_pf[pf_instr])

                    if integrand_type == "both" or integrand_type == "LTD":
                        (body_addition, topo_addition) = self.generate_ltd_integrand(g, global_diag_id, signature_offset, unique_ltd, constants, unique_propagators, prop_id, prop_mom_in_lmb,
                                energies, on_shell_condition)
                        ltd_integrand_body += body_addition
                        ltd_topo_map += topo_addition

            # the on-shell energy needs to be accessible to construct the input file
            diag_set['energies'] = unique_energies

        if integrand_body != 0:
            with open(pjoin(workspace, 'pftable_{}.h'.format(numerator_call)), 'w') as f:
                f.write("""
Auto S invd, E, shift, ltd;
S r, s;
CF a, num, ncmd, conf1, ellipsoids, allenergies, replace, constants;
NF energies;
CTable pftopo(0:{},0:{});
CTable pfmap(0:{},0:{});

{}

{}
""".format(max_diag_set_id, max_diag_id, max_diag_set_id, max_diag_id, topo_map, integrand_body))

        if ltd_integrand_body != 0:
            with open(pjoin(workspace, 'ltdtable_{}.h'.format(numerator_call)), 'w') as f:
                f.write("""
Auto S invd, E, shift, ltd;
S r, s;
CF a, num, ncmd, conf1, replace, energies, ellipsoids, ltdcbtolmb, ltdenergy, constants;
NF allenergies;
CTable ltdtopo(0:{},0:{});
CTable ltdmap(0:{},0:{});

{}

{}
""".format(max_diag_set_id, max_diag_id, max_diag_set_id, max_diag_id, ltd_topo_map, ltd_integrand_body))


    def get_edge_scaling(self, pdg):
        # all scalings that deviate from -2
        scalings = {1: -1, 2: -1, 3: -1, 4: -1, 5: -1, 6: -1, 11: -1, 12: -1, 13: -1}
        return scalings[abs(pdg)] if abs(pdg) in scalings else -2

    def get_node_scaling(self, pdgs):
        # only the triple gluon vertex and the ghost gluon vertex have a non-zero scaling
        if pdgs == (25, 21, 21):
            return 2
        elif pdgs == (25, 21, 21, 21) or pdgs == (21, 21, 21) or pdgs == (-82, 21, 82):
            return 1
        else:
            return 0

    def generate_squared_topology_files(self, root_output_path, model, process_definition, n_jets, numerator_call, final_state_particle_ids=(),jet_ids=None, write_yaml=True, bar=None,
        integrand_type=None, workspace=None, include_integration_channel_info=True):
        if workspace is None:
            workspace = pjoin(root_output_path, os.pardir, 'workspace')

        if bar:
            bar.update(i_lmb='1')
            max_lmb = 1
            if isinstance(self.additional_lmbs, list):
                max_lmb += len(self.additional_lmbs)
            bar.update(max_lmb='%d'%max_lmb)

        if self.is_zero:
            return False

        # Relabel edges according to alphaLoop conventions:
        for edge_key, edge_data in self.edges.items():
            edge_data['name'] = 'p' + edge_data['name'] if edge_data['type'] == 'virtual' else 'q' + edge_data['name'][1:]

        # TODO: sort such that the first 4 entries are external (it seems to happen by chance now every time)
        edge_map_lin = [(e['name'], e['vertices'][0], e['vertices'][1]) for e in self.edges.values()]
        assert(e[0] != 'q' or int(e[1:]) < 5 for e in edge_map_lin)

        particle_ids = { e['name']: e['PDG'] for e in self.edges.values() }
        particle_masses = { e['name']: model['parameter_dict'][model.get_particle(e['PDG']).get('mass')].real for e in self.edges.values() }

        num_incoming = sum(1 for e in edge_map_lin if e[0][0] == 'q') // 2

        if num_incoming == 1:
            external_momenta = {'q1': [500., 0., 0., 0.], 'q2': [500., 0., 0., 0.]}
            #external_momenta = {'q1': [1., 0., 0., 0.], 'q2': [1., 0., 0., 0.]}
            p = np.array(external_momenta['q1'])
        else:
            external_momenta = { 'q1': [500., 0., 0., 500.], 'q2': [500., 0., 0., -500.], 'q3': [500., 0., 0., 500.], 'q4': [500., 0., 0., -500.] }
            #external_momenta = {'q1': [1., 0., 0., 1.], 'q2': [1., 0., 0., -1.], 'q3': [1., 0., 0., 1.], 'q4': [1., 0., 0., -1.]}
            p = np.array(external_momenta['q1']) + np.array(external_momenta['q2'])

        loop_momenta = []
        n_loops = len(self.edges) - len(self.nodes) + 1
        for loop_var in range(n_loops):
            lm = next((ee['name'], ee['signature'][0][loop_var]) for ee in self.edges.values() if all(s == 0 for s in ee['signature'][1]) and \
                sum(abs(s) for s in ee['signature'][0]) == 1 and ee['signature'][0][loop_var] == 1)
            loop_momenta.append(lm)

        if isinstance(self.additional_lmbs, list):
            call_signature_ID = numerator_call
        else:
            call_signature_ID = self.additional_lmbs*FORM_processing_options['FORM_call_sig_id_offset_for_additional_lmb']+numerator_call

        # If effective_vertex_id is specified, we will only consider the CC cut that cuts all internal edges connecting to that vertex id
        cut_filter = []
        if self.effective_vertex_id is not None:
            cut_filter.append( tuple( edge_data['name' ] for edge_key, edge_data in self.edges.items() if self.effective_vertex_id in edge_data['vertices'] and edge_data['type']=='virtual' ) )

        topo = LTD.squared_topologies.SquaredTopologyGenerator(edge_map_lin,
            self.name, ['q1', 'q2'][:num_incoming], n_jets, external_momenta,
            loop_momenta_names=tuple([l for l,s in loop_momenta]),
            loop_momenta_signs=tuple([s for l,s in loop_momenta]),
            particle_ids=particle_ids,
            masses=particle_masses,
            final_state_particle_ids=final_state_particle_ids,
            jet_ids=jet_ids,
            overall_numerator=1.0,
            numerator_structure={},
            FORM_numerator={'call_signature': {'id': call_signature_ID}},
            FORM_integrand={'call_signature': {'id': call_signature_ID}},
            edge_weights={e['name']: self.get_edge_scaling(e['PDG']) for e in self.edges.values()},
            vertex_weights={nv: self.get_node_scaling(n['PDGs']) for nv, n in self.nodes.items()},
            generation_options=FORM_processing_options,
            analytic_result=(self.benchmark_result if hasattr(self,"benchmark_result") else None),
            default_kinematics=self.default_kinematics,
            cut_filter=cut_filter
        )
        # check if cut is possible
        if len(topo.cuts) == 0:
            logger.info("No cuts for graph {}".format(self.name))
            return False

        self.squared_topology = topo

        # Also generate the squared topology yaml files of all additional LMB topologies used for cross-check
        if isinstance(self.additional_lmbs, list):
            for i_lmb, (_,_,_,other_lmb_supergraph) in enumerate(self.additional_lmbs):
                if bar:
                    bar.update(i_lmb='%d'%(i_lmb+2))
                other_lmb_supergraph.generate_squared_topology_files(root_output_path, model, process_definition, n_jets, numerator_call, 
                        final_state_particle_ids=final_state_particle_ids,jet_ids=jet_ids, write_yaml=write_yaml,workspace=workspace,
                        bar=bar, integrand_type=integrand_type, include_integration_channel_info=False)

        self.generate_integrand(topo, integrand_type, workspace, call_signature_ID, progress_bar = bar)
        self.generate_form_input(topo)

        if write_yaml:
            if isinstance(self.additional_lmbs, int):
                topo.export(pjoin(root_output_path, "%s_LMB%d.yaml"%(self.name,self.additional_lmbs)),
                    model=model,
                    include_integration_channel_info=include_integration_channel_info, 
                    optimize_channels=FORM_processing_options['optimise_integration_channels']
                )
            else:
                topo.export(pjoin(root_output_path, "%s.yaml"%self.name), 
                    model=model,
                    include_integration_channel_info=include_integration_channel_info, 
                    optimize_channels=FORM_processing_options['optimise_integration_channels']
                )

        return True


    def generate_form_input(self, topo):
        configurations = []
        uv_diagrams = []
        uv_forest = []
        topo_map = '#procedure uvmap()\n'
        for cut_index, cut in enumerate(topo.cuts):
            for diag_set in cut['diagram_sets']:
                diag_set_uv_conf = []
                diag_momenta = []

                n_loops = len(self.edges) - len(self.nodes) + 1
                cmb_offset = len(cut['cuts']) - 1
                for diag_info in diag_set['diagram_info']:
                    # construct the internal bubble on-shell conditions
                    bubble_conditions = []
                    for bubble_graph, bubble_momenta in diag_info['internal_bubbles']:
                        # TODO: what about signs? Could be -E?
                        ib_edge = bubble_graph.edge_map_lin[bubble_graph.ext[0]][0]
                        ext_edge_sig = next(ee for ee in self.edges.values() if ee['name'] == ib_edge)
                        edge_mass = 'masses({})'.format(ext_edge_sig['PDG'])
                        totalmom = self.momenta_decomposition_to_string(ext_edge_sig['signature'], False)
                        energy_instr = '{},{}'.format(totalmom, edge_mass)
                        bubble_treatment = 'onshell({},E{})'.format(totalmom, diag_set['energies'][energy_instr])
                        bubble_conditions.append((bubble_momenta, bubble_treatment))

                    # write the entire UV structure as a sum
                    conf = []
                    bubble_uv_derivative = ''
                    for uv_index, uv_structure in enumerate(diag_info['uv']):
                        forest_element = []

                        # construct the map from the cmb/lmb to the forest basis
                        forest_to_cb = []
                        for lmb_index, (r, aff, _, _) in enumerate(zip(*uv_structure['forest_to_cb_matrix'])):
                            if all(x == 0 for x in r):
                                assert(all(x == 0 for x in aff))
                                continue
                            mom = ''.join('+{}*fmb{}'.format(a, forest_index + 1) for forest_index, a in enumerate(r) if a != 0)
                            # the shift should be subtracted
                            shift = ''
                            for cmb_index, a in enumerate(aff):
                                if a == 0:
                                    continue

                                # also subtract the external momenta
                                d = self.momenta_decomposition_to_string(([0] * n_loops, cut['cuts'][cmb_index]['signature'][1]), False)
                                if d != '':
                                    shift += '-{}*(c{}-({}))'.format(a, cmb_index + 1, d)
                                else:
                                    shift += '-{}*c{}'.format(a, cmb_index + 1)

                            m = 'c{},{}{}'.format(lmb_index + cmb_offset + 1, mom, shift)
                            forest_to_cb.append(m)
                        if len(forest_to_cb) > 0:
                            forest_element.append('cbtofmb({})'.format(','.join(forest_to_cb)))
                        
                        # only needed for spatial part
                        cb_to_forest = []
                        for fmb_index, (_, _, r, aff) in enumerate(zip(*uv_structure['forest_to_cb_matrix'])):
                            if all(x == 0 for x in r):
                                assert(all(x == 0 for x in aff))
                                continue
                            mom = ''.join('+{}*cs{}'.format(a, cmb_index + cmb_offset + 1) for cmb_index, a in enumerate(r) if a != 0)
                            # the shift should be added
                            shift = ''
                            for cmb_index, a in enumerate(aff):
                                if a == 0:
                                    continue

                                d = self.momenta_decomposition_to_string(([0] * n_loops, cut['cuts'][cmb_index]['signature'][1]), False)
                                d = d.replace('p', 'ps')
                                if d != '':
                                    shift += '+{}*(cs{}-({}))'.format(a, cmb_index + 1, d)
                                else:
                                    shift += '+{}*cs{}'.format(a, cmb_index + 1)

                            m = 'fmbs{},{}{}'.format(fmb_index + 1, mom, shift)
                            cb_to_forest.append(m)
                        if len(cb_to_forest) > 0:                           
                            forest_element.append('fmbtocb({})'.format(','.join(cb_to_forest)))

                        diag_moms = ','.join(self.momenta_decomposition_to_string(lmm, False) for lmm in uv_structure['remaining_graph_loop_topo'].loop_momentum_map)

                        if len(uv_structure['bubble']) > 0:
                            # we have a bubble: replace the remaining graphs by the sum of bubble derivative graphs
                            bubbles = []
                            for bubble in uv_structure['bubble']:
                                trans = []

                                # if the cutkosky cut has a negative sign, we derive in -p^0 instead of p^0.
                                # here we compensate for this sign
                                trans.append(str(next(c for c in cut['cuts'] if c['edge'] == bubble['derivative'][0])['sign']))

                                ext_mom = next(ee for ee in self.edges.values() if ee['name'] == bubble['derivative'][0])['momentum']
                                der_mom = next(ee for ee in self.edges.values() if ee['name'] == bubble['derivative'][1])['momentum']
                                ext_sig = next(ee for ee in self.edges.values() if ee['name'] == bubble['derivative'][0])['signature']
                                der_sig = next(ee for ee in self.edges.values() if ee['name'] == bubble['derivative'][1])['signature']

                                if bubble['derivative'][0] == bubble['derivative'][1]:
                                    # numerator derivative
                                    bubble_uv_derivative = '{}*der({})*'.format('*'.join(trans), ext_mom)
                                    trans.append('der({})'.format(ext_mom))
                                else:
                                    # check if we pick up a sign change due to the external momentum flowing in the opposite direction
                                    signs = [se * sc for se, sc in zip(der_sig[0] + der_sig[1], ext_sig[0] + ext_sig[1]) if se * sc != 0]
                                    assert(len(set(signs)) == 1)
                                    trans.append('-2*{}der({},0)'.format('1*' if signs[0] == 1 else '-1*', der_mom))

                                if diag_moms != '':
                                    trans.append('diag({},{},{})'.format(diag_set['id'], bubble['id'], diag_moms))
                                else:
                                    trans.append('diag({},{})'.format(diag_set['id'], bubble['id']))
                                bubbles.append('*'.join(trans))

                            forest_element.append('({})'.format('+'.join(bubbles)))
                        else:
                            if diag_moms != '':
                                forest_element.append('{}diag({},{},{})'.format(bubble_uv_derivative, diag_set['id'], uv_structure['remaining_graph_id'], diag_moms))
                            else:
                                forest_element.append('{}diag({},{})'.format(bubble_uv_derivative, diag_set['id'], uv_structure['remaining_graph_id']))

                        if uv_index == 0:
                            if diag_moms != '':
                                diag_set_uv_conf.append('forestid({},{})'.format(len(uv_forest),diag_moms))
                            else:
                                diag_set_uv_conf.append('forestid({})'.format(len(uv_forest)))

                        for uv_subgraph in uv_structure['uv_subgraphs']:
                            for dg in uv_subgraph['derived_graphs']:
                                rp = '*'.join('t{}'.format(i) if raised_power == 1 else 't{}^{}'.format(i, raised_power)
                                        for i, (_,_,raised_power) in enumerate(dg['loop_topo'].uv_loop_lines[0]) if raised_power != 0)
                                # TODO: recycle uvtopo
                                topo_map += '\tid uvtopo({},{},k1?,...,k{}?) = diag({},{},k1,...,k{});\n'.format(uv_subgraph['id'],
                                    '1' if rp == '' else rp, dg['graph'].n_loops, diag_set['id'], dg['id'], dg['graph'].n_loops)

                            # construct the vertex structure of the UV subgraph
                            # TODO: are the LTD vertices reliable?
                            uv_loop_graph = uv_subgraph['derived_graphs'][0]['loop_topo'] # all derived graphs have the same topo
                            uv_diag_moms = ','.join(self.momenta_decomposition_to_string(lmm, False) for lmm in uv_loop_graph.loop_momentum_map)
                            vertex_structure = []
                            subgraph_vertices = set(v for ll in uv_loop_graph.loop_lines for v in (ll.start_node, ll.end_node))
                            for v in subgraph_vertices:
                                vertex = []
                                for ll in uv_loop_graph.loop_lines:
                                    for (dv, outgoing) in ((ll.start_node, 1), (ll.end_node, -1)):
                                        if v != dv:
                                            continue
                                        loop_mom_sig = ''
                                        for s, lmm in zip(ll.signature, uv_loop_graph.loop_momentum_map):
                                            if s != 0:
                                                loop_mom_sig += '{}({})'.format('+' if s * outgoing == 1 else '-', self.momenta_decomposition_to_string(lmm, False))
                                        vertex.append(loop_mom_sig)
                                vertex_structure.append('vxs({})'.format(','.join(vertex)))

                            uv_props = []
                            for i, (ll_sig, propagators, _raised_power) in enumerate(uv_loop_graph.uv_loop_lines[0]):
                                loop_mom_sig = ''
                                loop_mom_shift = ''
                                for s, lmm, lm_shift in zip(ll_sig, uv_loop_graph.loop_momentum_map, uv_loop_graph.uv_loop_lines[1]):
                                    if s != 0:
                                        loop_mom_sig += '{}({})'.format('+' if s == 1 else '-', self.momenta_decomposition_to_string(lmm, False))
                                        ds = self.momenta_decomposition_to_string(lm_shift, False)
                                        if ds != '':
                                            loop_mom_shift += '{}({})'.format('+' if s == 1 else '-', ds)

                                # the parametric shift is given in terms of external momenta of the subgraph
                                # translate the signature and param_shift to momenta of the supergraph
                                for (edge_name, param_shift, power) in propagators:
                                    ext_mom_sig = ''
                                    edge_mass = 'masses({})'.format(next(ee for ee in self.edges.values() if ee['name'] == edge_name)['PDG'])

                                    if all(s == 0 for s in param_shift[1]):
                                        for _ in range(power):
                                            if loop_mom_shift == '':
                                                uv_props.append('uvprop({},t{},0,{})'.format(loop_mom_sig, i, edge_mass))
                                            else:
                                                uv_props.append('uvprop({},t{},{},{})'.format(loop_mom_sig, i, loop_mom_shift, edge_mass))
                                        continue

                                    for (ext_index, s) in enumerate(param_shift[1]):
                                        if s != 0:
                                            ext_mom = uv_subgraph['graph'].edge_map_lin[uv_subgraph['graph'].ext[ext_index]][0]
                                            ext_edge = next(ee for ee in self.edges.values() if ee['name'] == ext_mom)
                                            ext_mom_sig += '{}({})'.format('+' if s == 1 else '-',
                                                self.momenta_decomposition_to_string(ext_edge['signature'], False))

                                    for _ in range(power):
                                        uv_props.append('uvprop({},t{},{},{})'.format(loop_mom_sig, i, loop_mom_shift + ext_mom_sig, edge_mass))
                            # it could be that there are no propagators with external momentum dependence when pinching duplicate edges
                            if uv_props == []:
                                uv_props = ['1']

                            if uv_diag_moms == '':
                                # should never happen!
                                logger.warn("No diag moms in UV graph")
                                uv_diag = 'uvtopo({},1)'.format(uv_subgraph['id'])
                            else:
                                uv_diag = 'uvtopo({},1,{})'.format(uv_subgraph['id'], uv_diag_moms)

                            if FORM_processing_options['generate_integrated_UV_CTs']:
                                uv_diag += '*(1 - {}*diag({},{},{}))'.format('*'.join(vertex_structure), diag_set['id'], uv_subgraph['integrated_ct_id'], uv_diag_moms)

                            uv_conf_diag = 'uvconf({},{},{}*{})'.format(uv_diag_moms,uv_subgraph['taylor_order'],'*'.join(uv_props),uv_diag)
                            if uv_conf_diag not in uv_diagrams:
                                uv_diagrams.append(uv_conf_diag)

                            uv_conf = 'uvdiag({})'.format(uv_diagrams.index(uv_conf_diag))

                            sg_call = 'subgraph({}{},{})'.format(uv_subgraph['graph_index'], 
                                (',' if len(uv_subgraph['subgraph_indices']) > 0 else '') + ','.join(str(si) for si in uv_subgraph['subgraph_indices']),
                                uv_conf)

                            # subtract the on-shell version for every UV CT that also affects the internal bubble subtraction graph
                            subtractions = []
                            for bubble_momenta, onshell_condition in bubble_conditions:
                                subgraph_internal_edges = [e[0] for i, e in enumerate(uv_subgraph['graph'].edge_map_lin) if i not in uv_subgraph['graph'].ext]
                                if len(set(subgraph_internal_edges) - set(bubble_momenta)) == 0:
                                    subtractions.append('(1-{})'.format(onshell_condition))

                            if uv_subgraph['internal_bubble'] is not None:
                                # add the subtraction for the bubble
                                sg_call = '(-diag({},{},{})*{}+{}*{})'.format(
                                    diag_set['id'], uv_subgraph['internal_bubble_id'], uv_diag_moms, bubble_treatment, sg_call, '*'.join(subtractions))
                            elif len(subtractions) > 0:
                                sg_call = '{}*{}'.format(sg_call, '*'.join(subtractions))

                            forest_element.append(sg_call)

                        conf.append('*'.join(forest_element))

                    cmb_offset += len(diag_info['uv'][0]['forest_to_cb_matrix'][0][0]) # add the amplitude loop count to the cmb start
                    uv_forest.append('+\n\t'.join(conf))

                # construct the map from the lmb to the cmb
                cmb_map = []
                for i in range(n_loops):
                    s = ''
                    for cc, cs in enumerate(diag_set['cb_to_lmb'][i * n_loops:i * n_loops+n_loops]):
                        if cs != 0:
                            s += '{}c{}'.format('+' if cs == 1 else '-', cc + 1)
                            if cc < len(cut['cuts'][:-1]):
                                d = self.momenta_decomposition_to_string(([0] * n_loops, cut['cuts'][cc]['signature'][1]), False)
                                if d != '':
                                    # note the sign inversion
                                    s += '{}({})'.format('-' if cs == 1 else '+', d)
                    cmb_map.append(('k' + str(i + 1), s))

                cmb_map = 'cmb({})'.format(','.join(d for c in cmb_map for d in c))

                # store which momenta are LTD momenta
                conf = 'c0' if n_loops == len(cut['cuts'][:-1]) else ','.join('c' + str(i + 1) for i in range(len(cut['cuts'][:-1]), n_loops) )

                if diag_momenta == []:
                    diag_momenta = ['1']

                conf = 'conf({},{},{},{})*{}'.format(diag_set['id'], cut_index, cmb_map, conf, '*'.join(diag_momenta))
                if diag_set_uv_conf != []:
                    conf += '*{}'.format('*'.join(diag_set_uv_conf))

                configurations.append(conf)
            configurations[-1] += '\n'

        topo_map += '#endprocedure\n'

        self.configurations = (topo_map, uv_diagrams, uv_forest, ' +'.join(configurations))


class FORMSuperGraphIsomorphicList(list):
    """ Container class for a list of FROMSuperGraph with the same denominator structure"""
    
    def __init__(self, graph_list):
        """ Instantiates a list of FORMSuperGraphs from a list of either
        FORMSuperGraph instances or LTD2SuperGraph instances."""

        for g in graph_list:
            if isinstance(g,FORMSuperGraph):
                self.append(g)
            else:
                self.append(FORMSuperGraph.from_LTD2SuperGraph(g))

    def generate_numerator_form_input(self, additional_overall_factor='',):
        return '+'.join(g.generate_numerator_form_input(additional_overall_factor) for g in self)

    def analyze_FORM_output(self, FORM_stdout, FORM_vars):
        """ Analyze the FORM otuput to gather statistics about the generation."""

        code_generation_statistics = {}

        original_op_count_re = re.compile("^\*\*\* STATS: original\s*(?P<npower>\d+)P\s*(?P<nmult>\d+)M\s*(?P<nadd>\d+)A.*$")
        optimized_op_count_re = re.compile("^\*\*\* STATS: optimized\s*(?P<npower>\d+)P\s*(?P<nmult>\d+)M\s*(?P<nadd>\d+)A.*$")

        accumulation_mode = None
        current_optimized = None
        for line in FORM_stdout.split('\n'):
            if 'START integrand' in line:
                accumulation_mode = 'integrand_%s'%FORM_vars['INTEGRAND']
                continue
            if 'END integrand' in line:
                # register last displayed optimized count
                if current_optimized is not None:
                    if '%s_optimized_op_count'%accumulation_mode not in code_generation_statistics:
                        code_generation_statistics['%s_optimized_op_count'%accumulation_mode] = current_optimized
                    else:
                        for k, v in current_optimized.items():
                            code_generation_statistics['%s_optimized_op_count'%accumulation_mode][k] += v
                # Reset curent_optimized
                current_optimized = None
                accumulation_mode = None
                continue
            if 'START numerator' in line:
                accumulation_mode = 'numerator'
                continue
            if 'END numerator' in line:
                # register last displayed optimized count
                if current_optimized is not None:
                    if '%s_optimized_op_count'%accumulation_mode not in code_generation_statistics:
                        code_generation_statistics['%s_optimized_op_count'%accumulation_mode] = current_optimized
                    else:
                        for k, v in current_optimized.items():
                            code_generation_statistics['%s_optimized_op_count'%accumulation_mode][k] += v
                # Reset curent_optimized
                current_optimized = None
                accumulation_mode = None
                continue
            if accumulation_mode is None:
                continue

            original_op_count_match = original_op_count_re.match(line)
            if original_op_count_match is not None:
                # register last displayed optimized count
                if current_optimized is not None:
                    if '%s_optimized_op_count'%accumulation_mode not in code_generation_statistics:
                        code_generation_statistics['%s_optimized_op_count'%accumulation_mode] = current_optimized
                    else:
                        for k, v in current_optimized.items():
                            code_generation_statistics['%s_optimized_op_count'%accumulation_mode][k] += v
                # Then register new original op count
                orig_op_count = {
                    'additions': int(original_op_count_match.group('nadd')),
                    'multiplications': int(original_op_count_match.group('nmult')),
                    'powers': int(original_op_count_match.group('npower'))
                }
                if '%s_original_op_count'%accumulation_mode not in code_generation_statistics:
                    code_generation_statistics['%s_original_op_count'%accumulation_mode] = orig_op_count
                else:
                    for k, v in orig_op_count.items():
                        code_generation_statistics['%s_original_op_count'%accumulation_mode][k] += v
                # Reset curent_optimized
                current_optimized = None
                continue

            optimized_op_count_match = optimized_op_count_re.match(line)            
            if optimized_op_count_match is not None:
                # Overwrite the new value from the current optimized nop
                current_optimized = {
                    'additions': int(optimized_op_count_match.group('nadd')),
                    'multiplications': int(optimized_op_count_match.group('nmult')),
                    'powers': int(optimized_op_count_match.group('npower'))
                }

        #print(FORM_stdout)
        #print(code_generation_statistics)

        # Add the compression level metric if the necessary info is present.
        for info in ['numerator','integand_LTD','integand_PF']:
            if ('%s_original_op_count'%info in code_generation_statistics) and ('%s_optimized_op_count'%info in code_generation_statistics):
                for op_type in ['additions','multiplications','powers']:
                    compression = 0.
                    if code_generation_statistics['%s_original_op_count'%info][op_type]!=0:
                        compression = 100.0*(1.-(float(code_generation_statistics['%s_optimized_op_count'%info][op_type])/float(code_generation_statistics['%s_original_op_count'%info][op_type])))
                    if '%s_compression_percentage'%info not in code_generation_statistics:
                        code_generation_statistics['%s_compression_percentage'%info] = {}
                    code_generation_statistics['%s_compression_percentage'%info][op_type]=float('%.2f'%compression)

        return code_generation_statistics

    def generate_numerator_functions(self, additional_overall_factor='', output_format='c', workspace=None, FORM_vars=None, active_graph=None,process_definition=None):
        """ Use form to plugin Feynman Rules and process the numerator algebra so as
        to generate a low-level routine in file_path that encodes the numerator of this supergraph."""

        _MANDATORY_FORM_VARIABLES = ['SGID','NINITIALMOMENTA','NFINALMOMENTA','SELECTEDEPSILONORDER','UVRENORMFINITEPOWERTODISCARD','OPTIMISATIONSTRATEGY']

        if FORM_vars is None:
            raise FormProcessingError("FORM_vars must be supplied when calling generate_numerator_functions.")
        FORM_vars = dict(FORM_vars)

        if active_graph is None:
            characteristic_super_graph = self[0]
        else:
            characteristic_super_graph = active_graph

        if 'NINITIALMOMENTA' not in FORM_vars:
            n_incoming = sum([1 for edge in characteristic_super_graph.edges.values() if edge['type'] == 'in'])
            FORM_vars['NINITIALMOMENTA'] = n_incoming
        if 'NFINALMOMENTA' not in FORM_vars:
            n_loops = len(characteristic_super_graph.edges) - len(characteristic_super_graph.nodes) + 1
            FORM_vars['NFINALMOMENTA'] = n_loops

        if FORM_vars is None or not all(opt in FORM_vars for opt in _MANDATORY_FORM_VARIABLES):
            raise FormProcessingError("The following variables must be supplied to FORM: %s"%str(_MANDATORY_FORM_VARIABLES))

        FORM_vars.update(FORM_processing_options['extra-options'])

        i_graph = int(FORM_vars['SGID'])

        # write the form input to a file
        if active_graph is None:
            form_input = self.generate_numerator_form_input(additional_overall_factor)
        else:
            form_input = characteristic_super_graph.generate_numerator_form_input(additional_overall_factor)

        if workspace is None:
            selected_workspace = FORM_workspace
            FORM_source = pjoin(plugin_path,"numerator.frm")
        else:
            selected_workspace = workspace
            FORM_source = pjoin(selected_workspace,'numerator.frm')

        with open(pjoin(selected_workspace,'input_%d.h'%i_graph), 'w') as f:
            (uv_map, uv_conf, uv_forest, conf) = characteristic_super_graph.configurations
            f.write(uv_map + '\n')
            f.write('CTable uvdiag(0:{});\n'.format(len(uv_conf)))
            f.write('{}\n\n'.format('\n'.join('Fill uvdiag({}) = {};'.format(i, uv) for i,uv in enumerate(uv_conf))))
            f.write('CTable forest(0:{});\n'.format(len(uv_forest)))
            f.write('{}\n\n'.format('\n'.join('Fill forest({}) = {};'.format(i, uv) for i,uv in enumerate(uv_forest))))
            f.write('L CONF =\n +{};\n\n'.format(conf))
            f.write('L F = {}\n;'.format(form_input))

        with open(pjoin(selected_workspace,'form.set'), 'w') as f:
            content = [ '%s %s'%(k,str(v)) for k,v in FORM_processing_options["FORM_setup"].items() ]
            f.write('\n'.join(content))
 
        FORM_cmd = ' '.join([
                FORM_processing_options["FORM_path"],
                ]+
                [ '-D %s=%s'%(k,v) for k,v in FORM_vars.items() ] +
                [ '-M', '-l', '-C', 'numerator_%s.log'%i_graph] +
                [ FORM_source, ]
        )

        with open(pjoin(selected_workspace,'FORM_run_cmd_%d.exe'%i_graph), 'w') as f:
            f.write(FORM_cmd)

        r = subprocess.run(FORM_cmd,
            shell=True,
            cwd=selected_workspace,
            capture_output=True)

        # TODO understand why FORM sometimes returns return_code 1 event though it apparently ran through fine
        characteristic_super_graph.code_generation_statistics = self.analyze_FORM_output(r.stdout.decode("utf-8"), FORM_vars)


        if r.returncode != 0:# or not os.path.isfile(pjoin(selected_workspace,'out_integrand_%d.proto_c'%i_graph)):
            raise FormProcessingError("FORM processing failed with error:\n%s\nFORM command to reproduce:\ncd %s; %s"%(
                    r.stdout.decode('UTF-8'),
                    selected_workspace, FORM_cmd
            ))

        return True

        # TODO: numerators are deprecated
        # return the code for the numerators
        #if not os.path.isfile(pjoin(selected_workspace,'out_%d.proto_c'%i_graph)):
        #    raise FormProcessingError(
        #            ( "FORM failed to produce an output for super graph ID=%d. Output file not found at '%s'."%
        #                                                            (i_graph,pjoin(selected_workspace,'out_%d.proto_c'%i_graph)))+
        #        "\nFORM command to reproduce:\ncd %s; %s"%(selected_workspace,FORM_cmd)
        #    )

        #with open(pjoin(selected_workspace,'out_%d.proto_c'%i_graph), 'r') as f:
        #    num_code = f.read()
#
        ## TODO Remove when FORM will have fixed its C output bug
        #num_code = temporary_fix_FORM_output(num_code)
#
        #return num_code

    def to_dict(self, file_path=None):
        """ Store that into a dict."""
        to_dump = [g.to_dict() for g in self]
        if file_path:
            open(file_path,'w').write(pformat(to_dump))
        else:
            return to_dump
    
    def multiplicity_factor(self, iso_id, workspace, form_source):
        output_match = re.compile(r'isoF=(.*?);')
        reference = self[0].generate_numerator_form_input('', only_algebra=True)
        FORM_vars = {}
        FORM_vars['SGID'] = iso_id
        FORM_vars['NUMD'] = len(self)
        FORM_vars['FOURDIM'] = 1 

        with open(pjoin(workspace,'iso_check_{}.frm'.format(iso_id)), 'w') as f:
            for i_graph, g in enumerate(self):
                mapped = g.generate_numerator_form_input('', only_algebra=True)
                f.write("L F{} = {};\n".format(i_graph + 1, mapped))
                if len(self) == 1:
                    f.write("L F2 = {};\n".format(mapped))
            
        cmd = ' '.join([
            FORM_processing_options["FORM_path"],
            ]+
            [ '-D %s=%s'%(k,v) for k,v in FORM_vars.items() ]+
            [ form_source, ]
        )

        r = subprocess.run(cmd, shell=True, cwd=workspace, capture_output=True)
        if r.returncode != 0:
            raise FormProcessingError("FORM processing failed with error:\n%s"%(r.stdout.decode('UTF-8')))

        output = r.stdout.decode('UTF-8').replace(' ','').replace('\n','')
        if output_match.findall(output)[0] == "0":
            return(self, 0)
        if len(self) == 1:
            return(self, 1)

        factor = re.sub(r'rat\(([-0-9]+),([-0-9]+)\)', r'(\1)/(\2)', output_match.findall(output)[0])
        if "rat" in factor:
            raise FormProcessingError("Multiplicity not found: {} / {} is not rational (iso_check_%(SGID)d)".format(self[0].name,g.name )%FORM_vars)

        multiplicity = 1 + eval(factor)

        #logger.info("{} = {} * {}".format(self[0].name, factor, g.name ))
        return (self, multiplicity)

    @staticmethod
    def multiplicity_factor_helper(args):
        return args[0].multiplicity_factor(*args[1:])

    def generate_squared_topology_files(self, root_output_path, model, process_definition, n_jets, numerator_call, final_state_particle_ids=(), jet_ids=None, workspace=None, bar=None,
            integrand_type=None,include_integration_channel_info=True):
        for i, g in enumerate(self):
            # Now we generate the squared topology only for the first isomorphic graph
            # to obtain the replacement rules for the bubble.
            # The other elements of the isomorphic set are going to contribute only at the 
            # numerator 
            if i==0:
                r = g.generate_squared_topology_files(root_output_path, model, process_definition, n_jets, numerator_call, 
<<<<<<< HEAD
                                final_state_particle_ids, jet_ids=jet_ids, write_yaml=i==0, workspace=workspace, bar=bar, integrand_type=integrand_type)
=======
                                final_state_particle_ids, jet_ids=jet_ids, write_yaml=i==0, workspace=workspace, bar=bar, integrand_type=integrand_type, 
                                include_integration_channel_info=include_integration_channel_info)
            else:
                g.replacement_rules = self[0].replacement_rules
>>>>>>> d5fe16fc
        #print(r)
        return r

    def generate_numerator_file(self, i_graph, root_output_path, additional_overall_factor, workspace, integrand_type,  process_definition, header_map):
        timing = time.time()
        self.is_zero = True

        # add all numerators in one file and write the headers

        FORM_vars={
            'SELECTEDEPSILONORDER':'%d'%FORM_processing_options['selected_epsilon_UV_order'],
            'OPTIMISATIONSTRATEGY':FORM_processing_options['optimisation_strategy']
        }

        if FORM_processing_options['renormalisation_finite_terms']=='together':
            # Keep all terms, so set the discared power to 0
            FORM_vars['UVRENORMFINITEPOWERTODISCARD'] = 0
        elif FORM_processing_options['renormalisation_finite_terms']=='only':
            # Discard all terms not prefixed with UVRenormFinite, so set discarded power to -1
            FORM_vars['UVRENORMFINITEPOWERTODISCARD'] = -1
        elif FORM_processing_options['renormalisation_finite_terms']=='removed':
            # Discard all terms prefixed with UVRenormFinite, so set discarded power to 1
            FORM_vars['UVRENORMFINITEPOWERTODISCARD'] = 1
        else:
            raise FormProcessingError("The FORM processing option 'renormalisation_finite_terms' "+
                                      "can only take the following value: 'together', 'only' or 'removed', but not '%s'."%FORM_processing_options['renormalisation_finite_terms'])


        if integrand_type is not None:
            FORM_vars['INTEGRAND'] = integrand_type

        graphs_to_process = []
        if isinstance(self[0].additional_lmbs,list) and self[0].additional_lmbs != []:
            graphs_to_process.append( (0,i_graph, self[0]) )
            graphs_to_process.extend([(g.additional_lmbs,i_graph,g) for _,_,_,g in self[0].additional_lmbs])
        else:
            # By setting the active graph to None we will then sum overall members of the iso set.
            graphs_to_process.append( (0,i_graph, None) )

        max_buffer_size = 0
        all_ids = []
        for i_lmb, i_g, active_graph in graphs_to_process:
            i = i_lmb*FORM_processing_options['FORM_call_sig_id_offset_for_additional_lmb']+i_g
            all_ids.append(i)
            FORM_vars['SGID']='%d'%i

            num = self.generate_numerator_functions(additional_overall_factor,
                                        workspace=workspace, FORM_vars=FORM_vars, active_graph=active_graph,process_definition=process_definition)

        return (i_graph, all_ids, max_buffer_size, not num, time.time() - timing, self[0].code_generation_statistics)

    def generate_numerator_file_helper(args):
        return args[0].generate_numerator_file(*args[1:])

class FORMSuperGraphList(list):
    """ Container class for a list of FORMSuperGraphIsomorphicList."""

    extension_names = {'c': 'c'}

    def __init__(self, graph_list, name='SGL'):
        """ Instantiates a list of FORMSuperGraphs from a list of either
        FORMSuperGraphIsomorphicList instances, FORMSuperGraph, or LTD2SuperGraph instances."""

        self.name = name

        for g in graph_list:
            if isinstance(g, FORMSuperGraph):
                self.append(FORMSuperGraphIsomorphicList([g]))
            elif isinstance(g, FORMSuperGraphIsomorphicList):
                self.append(g)
            else:
                self.append(FORMSuperGraphIsomorphicList([FORMSuperGraph.from_LTD2SuperGraph(g)]))

        self.code_generation_statistics = {}

    def aggregate_code_generation_statistics(self):
        """ Combine the FORM code generation statistics from all SG in this list."""
        
        for sg in self:
            for iso_sg in sg:
                for k, v in iso_sg.code_generation_statistics.items():
                    if 'compression_percentage' in k:
                        continue
                    if k in self.code_generation_statistics:
                        if not isinstance(v, dict):
                            self.code_generation_statistics[k] += v
                        else:
                            for kk, vv in v.items():
                                self.code_generation_statistics[k][kk] += vv
                    else:
                        self.code_generation_statistics[k] = v

        # Add the compression level metric if the necessary info is present.
        for info in ['numerator','integrand_LTD','integrand_PF']:
            if ('%s_original_op_count'%info in self.code_generation_statistics) and ('%s_optimized_op_count'%info in self.code_generation_statistics):
                for op_type in ['additions','multiplications','powers']:
                    compression = 0.
                    if self.code_generation_statistics['%s_original_op_count'%info][op_type]!=0:
                        compression = 100.0*(1.-(float(self.code_generation_statistics['%s_optimized_op_count'%info][op_type])/float(self.code_generation_statistics['%s_original_op_count'%info][op_type])))
                    if '%s_compression_percentage'%info not in self.code_generation_statistics:
                        self.code_generation_statistics['%s_compression_percentage'%info] = {}
                    self.code_generation_statistics['%s_compression_percentage'%info][op_type]=float('%.2f'%compression)

    @classmethod
    def from_squared_topology(cls, edge_map_lin, name, incoming_momentum_names, model, loop_momenta_names=None, particle_ids={},benchmark_result=0.0, 
                                default_kinematics=None, effective_vertex_id=None, overall_factor='1'):
        vertices = [v for e in edge_map_lin for v in e[1:]]

        topo_generator = LTD.ltd_utils.TopologyGenerator(edge_map_lin, {})
        topo_generator.generate_momentum_flow(loop_momenta_names)
        sig = topo_generator.get_signature_map()

        edges = {i: {
            'PDG': 1337 if e[0] not in particle_ids else particle_ids[e[0]],
            'indices': (1 + i * 2,) if vertices.count(e[1]) == 1 or vertices.count(e[2]) == 1 else (1 + i * 2, 1 + i * 2 + 1),
            'signature': [sig[e[0]][0],
                    [ i+o for i,o in zip(sig[e[0]] [1][:len(sig[e[0]] [1])//2], sig[e[0]] [1][len(sig[e[0]] [1])//2:])]],
            'name': e[0],
            'type': 'in' if e[0] in incoming_momentum_names else ('out' if vertices.count(e[1]) == 1 or vertices.count(e[2]) == 1 else 'virtual'),
            'vertices': tuple(e[1:]),
            } for i, e in enumerate(edge_map_lin)
        }

        nodes = {v: {
            'PDGs': tuple(e['PDG'] if v == e['vertices'][1] or e['PDG'] == 1337 else model.get_particle(e['PDG']).get_anti_pdg_code() for e in edges.values() if v in e['vertices']),
            'edge_ids': tuple(ei for ei, e in edges.items() if v in e['vertices']),
            'indices': tuple(e['indices'][0] if v == e['indices'][0] or len(e['indices']) == 1 else e['indices'][1] for e in edges.values() if v in e['vertices']),
            'momenta': tuple('DUMMY' for e in edges.values() if v in e['vertices']),
            'vertex_id': -1 if vertices.count(v) == 1 else 100,
            } for v in set(vertices)
        }

        for eid, e in edges.items():
            e['momentum'] = FORMSuperGraph.momenta_decomposition_to_string(e['signature'], set_outgoing_equal_to_incoming=False)
            neg_mom =  FORMSuperGraph.momenta_decomposition_to_string([[-s for s in sp] for sp in e['signature']], set_outgoing_equal_to_incoming=False)

            # TODO: why was this here?
            #if len(e['vertices']) == 1:
            #    continue

            for i, vi in enumerate(e['vertices']):
                e_index = nodes[vi]['edge_ids'].index(eid)
                mom = list(nodes[vi]['momenta'])
                mom[e_index] = neg_mom if i == 0 else e['momentum']
                nodes[vi]['momenta'] = mom

        # set the correct particle ordering for all the edges
        for n in nodes.values():
            if len(n['PDGs']) > 1 and all(nn != 1337 for nn in n['PDGs']):
                edge_order = FORMSuperGraph.sort_edges(model, [{'PDG': pdg, 'index': i} for i, pdg in enumerate(n['PDGs'])])
                for g in ('PDGs', 'indices', 'momenta', 'edge_ids'):
                    n[g] = tuple(n[g][eo['index']] for eo in edge_order)

        form_graph = FORMSuperGraph(
            name=name, edges=edges, nodes=nodes,
            overall_factor=overall_factor,
            multiplicity = 1,
            benchmark_result=benchmark_result,
            default_kinematics=default_kinematics,
            effective_vertex_id=effective_vertex_id
        )

        return FORMSuperGraphList([FORMSuperGraphIsomorphicList([form_graph])], name=name + '_set')


    @classmethod
    def from_dict(cls, dict_file_path, first=None, merge_isomorphic_graphs=False, verbose=False, model = None, workspace=None, cuts=None):
        """ Creates a FORMSuperGraph list from a dict file path."""
        from pathlib import Path
        p = Path(dict_file_path)
        sys.path.insert(0, str(p.parent))

        # compile the file first before importing it
        # with the same optimization flag as MG5
        # this avoids that memory isn't freed after compiling
        # when using the __import__ directly
        logger.info("Compiling imported supergraphs.")
        subprocess.run([sys.executable, '-O', '-m', p.stem], cwd=p.parent)
        m = __import__(p.stem)
        logger.info("Imported {} supergraphs.".format(len(m.graphs)))

        # Filter specific graphs by name 
        # filter_graphs = ['SG_QG3','SG_QG4']
        # m.graphs = [ g for (g,name) in zip(m.graphs, m.graph_names) if name in filter_graphs]
        # m.graph_names = [name for name in m.graph_names if name in filter_graphs ]

        # Now convert the vertex names to be integers according to QGRAF format:
        for i, g in enumerate(m.graphs):
            if isinstance(list(g['nodes'].keys())[0], str):
                new_nodes ={}
                node_names={}
                for i_node, (n_key, n) in enumerate(g['nodes'].items()):
                    node_names[n_key]=i_node+1
                    new_nodes[i_node+1] = n
                for n in g['nodes'].values():
                    n['edge_ids'] = tuple([ (node_names[edge_key[0]],node_names[edge_key[1]],edge_key[2]) for edge_key in n['edge_ids'] ])
                new_edges = {}
                for edge_key, edge in g['edges'].items():
                    edge['vertices']=(node_names[edge_key[0]],node_names[edge_key[1]])
                    new_edges[(node_names[edge_key[0]],node_names[edge_key[1]],edge_key[2])]=edge
                g['nodes'] = new_nodes
                g['edges'] = new_edges
            else:
                # if the diagram comes from QGRAF then we want to rectify the flow of the loop momenta such 
                # that there is consistency within the same loop line
                topo_generator = LTD.ltd_utils.TopologyGenerator([(e['name'], e['vertices'][0], e['vertices'][1]) for e in g['edges'].values()])
                topo_generator.generate_momentum_flow()
                smap = topo_generator.get_signature_map()
                for e_key, e in g['edges'].items():
                    #print("\t",e['momentum'], " -> ", FORMSuperGraph.momenta_decomposition_to_string(smap[e['name']], set_outgoing_equal_to_incoming=True))
                    e['momentum'] = FORMSuperGraph.momenta_decomposition_to_string(smap[e['name']], set_outgoing_equal_to_incoming=True)
                    #print(m.graphs[i]['edges'][e_key])
                for n_key, n in g['nodes'].items():
                    if n['vertex_id'] < 0:
                        continue
                    new_moms = []
                    for idx, eid in zip(n['indices'], n['edge_ids']):
                        if g['edges'][eid]['type'] == 'in':
                            sgn = 1
                        elif g['edges'][eid]['type'] == 'out':
                            sgn = -1
                        else:
                            sgn = 2*g['edges'][eid]['indices'].index(idx)-1
                    
                        if not sgn in [1, -1]:
                            raise ValueError
                        
                        signature = [sgn * x for x in smap[g['edges'][eid]['name']][0]]
                        shifts = [sgn * x for x in smap[g['edges'][eid]['name']][1]]
                        new_moms += [FORMSuperGraph.momenta_decomposition_to_string([signature, shifts], set_outgoing_equal_to_incoming=True)]
                    #print("\t\t",n['momenta'])
                    #print("\t\t",tuple(new_moms))
                    n['momenta'] = tuple(new_moms)
                    #print("\t\t",m.graphs[i]['nodes'][n_key]['momenta'])

        full_graph_list = []
        for i, g in enumerate(m.graphs):
            if hasattr(m,'graph_names'):
                graph_name=m.graph_names[i]
            else:
                graph_name=p.stem + '_' + str(i)
            # convert to FORM supergraph
            form_graph = FORMSuperGraph(name=graph_name, edges = g['edges'], nodes=g['nodes'], 
                        overall_factor=g['overall_factor'], multiplicity = g.get('multiplicity',1) )
            form_graph.derive_signatures()
            full_graph_list.append(form_graph)

        # Adjust edge orientation of all repeated edges so that they have identical signatures
        for g in full_graph_list:

            # First detect edges that need flipping
            all_signatures = {}
            for e_key, e in g.edges.items():
                pos_signature = tuple(tuple(s for s in sp) for sp in e['signature'])
                neg_signature = tuple(tuple(-s for s in sp) for sp in e['signature'])
                if pos_signature in all_signatures:
                    all_signatures[pos_signature].append((e_key,+1))
                elif neg_signature in all_signatures:
                    all_signatures[neg_signature].append((e_key,-1))
                else:
                    if pos_signature[0].count(0) == len(pos_signature[0]) - 1 and\
                        pos_signature[1].count(0) == len(pos_signature[1]):
                        if next(s for s in pos_signature[0] if s != 0) < 0:
                            all_signatures[neg_signature] = [(e_key, -1)]
                            break
                        else:
                            all_signatures[pos_signature] = [(e_key,+1)]
                    else:
                        all_signatures[pos_signature] = [(e_key,+1)]

            for sig, edges in all_signatures.items():
                for edge_key, sign in edges:
                    if sign==+1:
                        continue
                    # For now we only allow to flip particles that are not fermionic otherwise 
                    # special care must be taken when flipping an edge and normally fermionic lines
                    # should already have been aligned at this stage.
                    flipped_part = model.get_particle(g.edges[edge_key]['PDG'])
                    if flipped_part.is_fermion():
                        raise FormProcessingError("A *fermionic* repeated edge with opposite signatures was found. This should happen for bosons only.")

                    g.edges[edge_key]['PDG'] = flipped_part.get_anti_pdg_code()
                    g.edges[edge_key]['signature'] = [[-s for s in sp] for sp in g.edges[edge_key]['signature']]
                    g.edges[edge_key]['indices'] = tuple([
                        g.edges[edge_key]['indices'][1],
                        g.edges[edge_key]['indices'][0],
                    ])
                    g.edges[edge_key]['vertices'] = tuple([
                        g.edges[edge_key]['vertices'][1],
                        g.edges[edge_key]['vertices'][0],
                    ])

            # Now adust the string momenta of edges and nodes accordingly.            
            g.impose_signatures()

        if first is not None:
            logger.info("Taking first {} supergraphs.".format(first))
            full_graph_list = full_graph_list[:first]

        import sympy as sp
        # group all isomorphic graphs
        iso_groups = []
        n_externals = max(len([1 for e in graph.edges.values() if e['type']=='in' or e['type']=='out']) for graph in full_graph_list)
        if model is None:
            pdg_primes = {pdg : sp.prime(i + n_externals + 1) for i, pdg in enumerate([1,2,3,4,5,6,11,12,13,21,22,25,82])}
        else:
            pdg_primes = {pdg : sp.prime(i + n_externals + 1) for i, pdg in enumerate([p['pdg_code'] for p in model['particles']])}
        
        with progressbar.ProgressBar(prefix='Group ISO graphs: {variables.graph_nr} -> {variables.iso_size} : ', max_value=len(full_graph_list),variables={'graph_nr':'0', 'iso_size':'0'}) as bar:
            for g_id, graph in enumerate(full_graph_list):
                g = igraph.Graph()
                g.add_vertices(len(graph.nodes))
                undirected_edges = set()

                for e in graph.edges.values():
                    undirected_edges.add(tuple(sorted(e['vertices'])))

                edge_colors = []
                ext_id = 0
                for ue in undirected_edges:
                    e_color = 1
                    for e in graph.edges.values():
                        if tuple(sorted(e['vertices'])) == ue:
                            #TODO: Reserve the first #externals primes for external edges
                            # with the current implementation it still allows swap 
                            # of final/initial state edges
                            if e['type'] == 'in':
                                ext_id += 1
                                e_color *= sp.prime(ext_id)
                            else:
                                e_color *= pdg_primes[abs(e['PDG'])]
                    edge_colors.append(e_color)
                    g.add_edges([tuple(sorted([x - 1 for x in ue]))])

                for (ref_graph, ref_colors), graph_list in iso_groups:
                    v_maps = ref_graph.get_isomorphisms_vf2(g, edge_color1=ref_colors, edge_color2=edge_colors)
                    if v_maps != [] and merge_isomorphic_graphs:
                        v_map = v_maps[0]
                        if verbose: 
                            logger.info("\033[1m{} <- {}\033[0m".format(graph_list[0].name,graph.name))

                        # map the signature from the new graph to the reference graph using the vertex map
                        edge_map = [next(re.index for re in ref_graph.es if (re.source, re.target) == (v_map[e.source], v_map[e.target]) or \
                            (re.source, re.target) == (v_map[e.target], v_map[e.source])) for e in g.es]

                        # go through all loop momenta and make the matrix
                        # and the shifts
                        mat = []
                        shifts = []
                        selected_edges = []
                        n_loops = len(graph_list[0].edges) - len(graph_list[0].nodes) + 1
                        for loop_var in range(n_loops):
                            # find the edge that has (+-)k`loop_var`
                            # TODO: Fix for higher degeneracy
                            orig_edge = next(ee for ee in graph_list[0].edges.values() if all(s == 0 for s in ee['signature'][1]) and \
                                sum(abs(s) for s in ee['signature'][0]) == 1 and ee['signature'][0][loop_var] != 0)
                            orig_edge_in_ref = next(ee for ee in ref_graph.es if tuple(sorted(orig_edge['vertices'])) == (ee.source + 1, ee.target + 1))

                            # now get the corresponding edge(s) in the new graph
                            en = g.es[edge_map.index(orig_edge_in_ref.index)]
                            new_edges = [ee for ee in graph.edges.values() \
                                if (ee['vertices'] == (en.source + 1, en.target + 1) or ee['vertices'] == (en.target + 1, en.source + 1)) and abs(ee['PDG'])== abs(orig_edge['PDG']) and ee not in selected_edges]

                            # in the case of a multi-edge, we simply take the one with the shortest momentum string
                            new_edge = sorted(new_edges, key=lambda x: len(x['momentum']))[0]
                            selected_edges.append(new_edge)
                            new_edge['name'] += 'LMB'

                            orientation_factor = 1
                            if model.get_particle(abs(new_edge['PDG']))['self_antipart']:
                                if v_map[new_edge['vertices'][0]-1]+1 != orig_edge['vertices'][0]:
                                    orientation_factor = -1
                            else:
                                match_direction = v_map[new_edge['vertices'][0]-1]+1 == orig_edge['vertices'][0]
                                match_particle = new_edge['PDG'] == orig_edge['PDG']
                                if not match_direction:# != match_particle:
                                    orientation_factor = -1

                            shifts.append([-orientation_factor * s * orig_edge['signature'][0][loop_var] for s in new_edge['signature'][1]])
                            mat.append([orientation_factor * s * orig_edge['signature'][0][loop_var] for s in new_edge['signature'][0]])

                        # Map all signatures and momentum labels of the new graph
                        shifts = np.array(shifts).T
                        mat = np.array(np.matrix(mat).T.I)
                        for e in graph.edges.values():
                            # skip external edges
                            if e["type"] != "virtual":
                                continue

                            new_sig = mat.dot(np.array(e['signature'][0]))
                            new_shift = e['signature'][1]+shifts.dot(new_sig)

                            e['signature'] = (list(new_sig), list(new_shift))
                            e['momentum'] = graph.momenta_decomposition_to_string(e['signature'], set_outgoing_equal_to_incoming=False)

                        if verbose:
                            parser = re.compile(r'(^|\+|-)(k|p)(\d*)')
                            n_incoming = sum([1 for edge in graph.edges.values() if edge['type'] == 'in'])
                            n_loops = len(graph.edges) - len(graph.nodes) + 1
                            old_momenta =['k%d'%(i+1) for i in range(n_loops)] 
                            new_momenta =[] 
                            for momentum in old_momenta:
                                parsed = [e.groups() for e in parser.finditer(momentum)]
                                signature = ([0 for _ in range(n_loops)], [0 for _ in range(n_incoming)])
                                for pa in parsed:
                                    if pa[1] == 'p':
                                        signature[1][int(pa[2]) - 1] = 1 if pa[0] == '' or pa[0] == '+' else -1
                                    else:
                                        signature[0][int(pa[2]) - 1] = 1 if pa[0] == '' or pa[0] == '+' else -1
                                new_sig = mat.dot(np.array(signature[0]))
                                new_shift = signature[1]+shifts.dot(new_sig)
                                new_momenta.append(graph.momenta_decomposition_to_string((list(new_sig), list(new_shift)), set_outgoing_equal_to_incoming=False))
                            logger.info("Map: {} -> {}".format(tuple(old_momenta), tuple(new_momenta)))


                        # Map vertices
                        for v in graph.nodes.values():
                            if v['vertex_id']<0:
                                continue
                            # skip external edge        
                            n_incoming = sum([1 for edge in graph.edges.values() if edge['type'] == 'in'])
                            n_loops = len(graph.edges) - len(graph.nodes) + 1

                            # parse momentum
                            parser = re.compile(r'(^|\+|-)(k|p)(\d*)')
                            new_momenta = []
                            for momentum in v['momenta']:
                                parsed = [e.groups() for e in parser.finditer(momentum)]
                                signature = ([0 for _ in range(n_loops)], [0 for _ in range(n_incoming)])
                                for pa in parsed:
                                    if pa[1] == 'p':
                                        signature[1][int(pa[2]) - 1] = 1 if pa[0] == '' or pa[0] == '+' else -1
                                    else:
                                        signature[0][int(pa[2]) - 1] = 1 if pa[0] == '' or pa[0] == '+' else -1
                                new_sig = mat.dot(np.array(signature[0]))
                                new_shift = signature[1]+shifts.dot(new_sig)
                                new_momenta.append(graph.momenta_decomposition_to_string((list(new_sig), list(new_shift)), set_outgoing_equal_to_incoming=False))
                            v['momenta'] = tuple(new_momenta)
                        graph_list.append(graph)
                        break
                else:
                    iso_groups.append(((g, edge_colors), [graph]))
                
                bar.update(g_id+1)
                bar.update(graph_nr=g_id+1)
                bar.update(iso_size=len(iso_groups))
        


        logger.info("\033[1m{} unique supergraphs\033[m".format(len(iso_groups)))
        if not cuts is None:
            if FORM_processing_options["cores"] == 1:
                cut_it = map(FORMSuperGraph.filter_valid_cuts_helper, 
                    list((iso_graph, cuts) for iso_graph in iso_groups))
            else:
                pool = multiprocessing.Pool(processes=FORM_processing_options["cores"])
                cut_it = pool.imap(FORMSuperGraph.filter_valid_cuts_helper, 
                    list((iso_graph, cuts) for iso_graph in iso_groups))
            
            graph_filtered = {'DUMP':[], 'KEEP':[]}
            with progressbar.ProgressBar(prefix='Filter SG with valid cuts: {variables.keep}\u2713  {variables.drop}\u2717 : ', max_value=len(iso_groups),variables={'keep': '0', 'drop':'0'}) as bar:
                for sgid, (iso_graph, valid_cutQ) in enumerate(cut_it):
                    if valid_cutQ: 
                        graph_filtered["KEEP"] += [iso_graph]
                    else: 
                        graph_filtered["DUMP"] += [iso_graph]
                    bar.update(sgid+1)
                    bar.update(keep=len(graph_filtered['KEEP']))
                    bar.update(drop=len(graph_filtered['DUMP']))
            #for k,v in graph_filtered.items():
            #    print(k,":")
            #    print("\t",np.array([g.name for g in v]))
            #full_graph_list[:] = graph_filtered['KEEP']
            iso_groups[:] = graph_filtered['KEEP']
            logger.info("\033[1mRemoved {} graphs with no valid cuts\033[0m".format(len(graph_filtered['DUMP'])))

        FORM_iso_sg_list = FORMSuperGraphList([FORMSuperGraphIsomorphicList(iso_group) for _, iso_group in iso_groups], name=p.stem)

        if workspace is not None:
            selected_workspace = workspace
            shutil.copy(pjoin(plugin_path,"multiplicity.frm"),pjoin(selected_workspace,'multiplicity.frm'))
            shutil.copy(pjoin(plugin_path,"numerator.frm"),pjoin(selected_workspace,'numerator.frm'))
            shutil.copy(pjoin(plugin_path,"tensorreduce.frm"),pjoin(selected_workspace,'tensorreduce.frm'))
            shutil.copy(pjoin(plugin_path,"Gstring.prc"),pjoin(selected_workspace,'Gstring.prc'))
            shutil.copy(pjoin(plugin_path,"integrateduv.frm"),pjoin(selected_workspace,'integrateduv.frm'))
            shutil.copy(pjoin(plugin_path,"diacolor.h"),pjoin(selected_workspace,'diacolor.h'))
            FORM_source = pjoin(selected_workspace,'multiplicity.frm')

            if FORM_processing_options["cores"] == 1:
                graph_it = map(FORMSuperGraphIsomorphicList.multiplicity_factor_helper, 
                    (list((iso_graphs, iso_id, selected_workspace, FORM_source))
                    for iso_id, iso_graphs in enumerate(FORM_iso_sg_list)))
            else:
                pool = multiprocessing.Pool(processes=FORM_processing_options["cores"])
                graph_it = pool.imap(FORMSuperGraphIsomorphicList.multiplicity_factor_helper, 
                    (list((iso_graphs, iso_id, selected_workspace, FORM_source))
                    for iso_id, iso_graphs in enumerate(FORM_iso_sg_list)))

            with progressbar.ProgressBar(
                prefix = 'Processing Isomorphic sets (ISO #{variables.processed}/%d, Zeros: {variables.zero_multiplicity_count})'%len(iso_groups),
                max_value=len(iso_groups),
                variables = {'processed' : '0', 'zero_multiplicity_count' : '0'}
                ) as bar:
            
                zero_multiplicity_count = 0
                processed_graphs = 0

                for iso_graphs,(isogs, multiplicity) in zip(FORM_iso_sg_list, graph_it):
                    if iso_graphs[0].name != isogs[0].name:
                        raise FormProcessingError("Failed to assign the multiplicity factor to the correct graph!")
                    processed_graphs += 1
                    bar.update(processed='%d'%processed_graphs, zero_multiplicity_count='%d'%zero_multiplicity_count)
                    if multiplicity == 0:
                        zero_multiplicity_count += 1
                        iso_graphs[:] = []
                    else:
                        iso_graphs[:] = iso_graphs[:1]
                        iso_graphs[0].multiplicity = multiplicity
                    bar.update(processed_graphs)
                bar.update(zero_multiplicity_count='%d'%zero_multiplicity_count)

                for iso_id in reversed(range(len(FORM_iso_sg_list))):
                    if FORM_iso_sg_list[iso_id] == []:
                        del FORM_iso_sg_list[iso_id]

            if FORM_processing_options["cores"] > 1:
                pool.close()
                
            if zero_multiplicity_count > 0 :
                logger.info("%d isomorphic sets have 0 multiplicity -> they are dropped!"%zero_multiplicity_count)
            
            #for iso_id, iso_graphs in enumerate(FORM_iso_sg_list):
            #    g = iso_graphs[0]
            #    print("#{}\t{:10}: {}".format(iso_id, g.name, g.multiplicity))

        # Generate additional copies for different LMB of the representative graph of each isomorphic set.
        # Note that depending on the option FORM_processing['representative_lmb'], the function below can also modify the LMB of the representative sg.
        for FORM_iso_sg in FORM_iso_sg_list:
            FORM_iso_sg[0].adjust_LMBs(model)

        # Export the drawings corresponding to each ISO supergraphs
        for i_graph, super_graphs in enumerate(FORM_iso_sg_list):
            super_graphs[0].draw(model, pjoin(workspace, '../../Drawings'), FORM_id=i_graph)
            # Draw supergraphs for additional LMBs
            if isinstance(super_graphs[0].additional_lmbs,list):
                for i_lmb,_,_,sg in super_graphs[0].additional_lmbs:
                    sg.draw(model, pjoin(workspace, '../../Drawings'), FORM_id=i_graph, lmb_id=i_lmb)
        return FORM_iso_sg_list

    def to_dict(self, file_path):
        """ Outputs the FORMSuperGraph list to a Python dict file path."""

        # TODO: Dump to Python dict
        pass

    def generate_integrand_functions(self, root_output_path, additional_overall_factor='',
                                    params={}, output_format='c', workspace=None, header="", integrand_type=None, process_definition=None):
        header_map = {'header': header}
        """ Generates optimised source code for the graph numerator in several
        files rooted in the specified root_output_path."""

        if integrand_type is None:
            return

        if len(self)==0:
            raise FormProcessingError("Cannot generat numerators for an empty list of supergraphs.")

        if output_format not in self.extension_names:
            raise FormProcessingError("This FORMSuperGraphList instance requires at least one entry for generating numerators.")

        # add all numerators in one file and write the headers
        numerator_header = """#include <tgmath.h>
#include <quadmath.h>
#include <signal.h>
#include "%(header)snumerator.h"
"""

        var_pattern = re.compile(r'Z\d*_')
        lm_pattern = re.compile(r'lm(\d*)')
        energy_pattern = re.compile(r'E(\d+)')
        denom_pattern = re.compile(r'invd(\d+)')
        conf_exp = re.compile(r'conf\(([^)]*)\)\n')
        return_exp = re.compile(r'return ([^;]*);\n')
        float_pattern = re.compile(r'((\d+\.\d*)|(\.\d+))')
        diag_pattern = re.compile(r'diag\((\d*)\)')
        forest_pattern = re.compile(r'forestid\((\d*)\)')
        square_pattern = re.compile(r'([^^*+\-\s]*)\^2')
        pow_pattern = re.compile(r'([^^*+\-\s]*)\^(\d+)')
        int_pattern = re.compile(r'(?:^|(?<=[^\.\w]))(\d+)(?=[^\.\w]|$)')
        empty_line_pattern = re.compile(r'\n\n\n')

        integrand_type_list = [integrand_type] if integrand_type != 'both' else ['PF', 'LTD']

        all_numerator_ids = {'PF': [], 'LTD': []}

        for itype in integrand_type_list:
            with progressbar.ProgressBar(
                prefix = 'Processing %s integrand (graph #{variables.i_graph}/%d, LMB #{variables.i_lmb}/{variables.max_lmb}) with FORM ({variables.timing} ms / supergraph) : '%(itype, len(self)),
                max_value=len(self),
                variables = {'timing' : '0', 'i_graph' : '0', 'i_lmb': '0', 'max_lmb': '0'}
                ) as bar:
                total_time = 0.

                for i_graph, graph in enumerate(self):
                    graph.is_zero = True

                    graphs_to_process = []
                    if isinstance(graph[0].additional_lmbs,list) and graph[0].additional_lmbs != []:
                        graphs_to_process.append( (0,i_graph,graph[0]) )
                        graphs_to_process.extend([(g.additional_lmbs,i_graph,g) for _,_,_,g in graph[0].additional_lmbs])
                    else:
                        # By setting the active graph to None we will then sum overall members of the iso set.
                        graphs_to_process.append( (0,i_graph, None) )
                    bar.update(max_lmb='%d'%len(graphs_to_process))
                    for i_lmb, i_g, active_graph in graphs_to_process:
                        bar.update(i_graph='%d'%(i_graph+1), i_lmb='%d'%(i_lmb+1))
                        i = i_lmb*FORM_processing_options['FORM_call_sig_id_offset_for_additional_lmb']+i_g
                        all_numerator_ids[itype].append(i)
                        time_before = time.time()

                        with open(pjoin(root_output_path, 'workspace', 'out_integrand_{}_{}.proto_c'.format(itype, i))) as f:
                            num = f.read()

                        # TODO Remove when FORM will have fixed its C output bug
                        num = temporary_fix_FORM_output(num)

                        total_time += time.time()-time_before
                        num = num.replace('i_', 'I')
                        num = num.replace('\nZ', '\n\tZ') # nicer indentation

                        energies_per_cut = {}
                        propagators_per_cut = {}
                        confs = []
                        integrand_main_code = ''
                        integrand_f128_main_code = ''
                        integrand_mpfr_main_code = ''
                        conf_secs = num.split('#CONF')
                        for conf_sec in conf_secs[1:]:
                            conf_sec = conf_sec.replace("#CONF\n", '')

                            # parse the configuration id
                            conf = list(conf_exp.finditer(conf_sec))[0].groups()[0].split(',')
                            conf_sec = conf_exp.sub('', conf_sec)
                            conf_sec = conf_sec.replace('\n    ', "\n\t")
                            conf_sec = conf_sec.replace('\n   ', "\n\t")

                            denominator_mode = 'NUM' if int(conf[0]) >= 0 else ('FOREST' if len(conf) == 2 else 'DIAG')
                            
                            if denominator_mode == 'DIAG':
                                cut_id = int(conf[1])

                                # parse the constants
                                const_secs = conf_sec.split('#CONSTANTS')[1]
                                const_secs = const_secs.replace('\n', '').replace(' ', '').replace('\t', '')
                                const_code = '*'.join('({})'.format(e) for e in const_secs.split(',') if e != '')

                                # parse the energies
                                energy_secs = conf_sec.split('#ENERGIES')[1]
                                energy_secs = energy_secs.replace('\n', '').replace(' ', '').replace('\t', '')

                                e = [e for e in energy_secs.split(',') if e != '']
                                assert(len(e) % 2 == 0)
                                for j in range(0, len(e), 2):
                                    energy_index = int(e[j][1:]) # skip E prefix
                                    energy_instr = 'sqrt({})'.format(lm_pattern.sub(r'lm[\1]', square_pattern.sub(r'\1*\1', e[j+1])))
                                    assert((cut_id, energy_index) not in energies_per_cut or energies_per_cut[(cut_id, energy_index)] == energy_instr)
                                    energies_per_cut[(cut_id, energy_index)] = energy_instr

                                # convert an int in front of the PF energies to float to prevent mpfr conversion issues
                                const_code = re.sub(r'\((\d+)\*E', r'(\1.*E', const_code)

                                const_code = pow_pattern.sub(r'pow(\1,\2)', const_code)
                                const_code = square_pattern.sub(r'\1*\1', const_code)

                                if const_code == '':
                                    const_code = '1.'

                                # parse the denominators
                                denom_secs = conf_sec.split('#ELLIPSOIDS')[1]
                                denom_secs = denom_secs.replace('\n', '').replace('\t', '')
                                d = [d for d in denom_secs.split(',') if d != '']

                                for j in range(0, len(d), 2):
                                    denom_index = int(d[j][4:]) # strip invd prefix
                                    denom_instr = '1./({})'.format(energy_pattern.sub(r'E[\1]', lm_pattern.sub(r'lm[\1]', int_pattern.sub(r'\1.', d[j+1]))))
                                    assert((cut_id, denom_index) not in propagators_per_cut or propagators_per_cut[(cut_id, denom_index)] == denom_instr)
                                    propagators_per_cut[(cut_id, denom_index)] = denom_instr

                                conf_sec = conf_sec.split('#ELLIPSOIDS')[-1]

                            const_code = denom_pattern.sub(r'invd[\1]', energy_pattern.sub(r'E[\1]', lm_pattern.sub(r'lm[\1]', const_code)))
                            conf_sec = denom_pattern.sub(r'invd[\1]', energy_pattern.sub(r'E[\1]', lm_pattern.sub(r'lm[\1]', conf_sec)))

                            conf_sec = re.sub(r'(^|[+\-*=])(\s*\d+)($|[^.\d\w])', r'\1\2.\3', conf_sec)
                            returnval = list(return_exp.finditer(conf_sec))[0].groups()[0]
                            returnval = re.sub(r'(^|[+\-*=])(\s*\d+)($|[^.\d\w])', r'\1\2.\3', returnval)
                            if denominator_mode == 'FOREST':
                                conf_sec = return_exp.sub('return {};\n'.format(returnval), conf_sec)
                            elif denominator_mode == 'DIAG':
                                conf_sec = return_exp.sub('return 1./({})*({});\n'.format(const_code, returnval), conf_sec)
                            else:
                                conf_sec = return_exp.sub('*out = {};\n'.format(returnval), conf_sec)

                            temp_vars = list(sorted(set(var_pattern.findall(conf_sec))))

                            if denominator_mode == 'FOREST':
                                main_code = conf_sec.replace('logmUV', 'log(mUV*mUV)').replace('logmu' , 'log(mu*mu)').replace('logmt' , 'log(masst*masst)')
                                main_code_with_diag_call = diag_pattern.sub(r'diag_\1(lm, params, E, invd)', main_code)
                                integrand_main_code += '\nstatic double complex forest_{}(double complex lm[], double complex params[], double complex E[], double complex invd[]) {{{}\n{}}}'.format(abs(int(conf[0])),
                                    '\n\tdouble complex {};'.format(','.join(temp_vars)) if len(temp_vars) > 0 else '', main_code_with_diag_call
                                )
                                main_code_f128 = main_code.replace('pow', 'cpowq').replace('sqrt', 'csqrtq').replace('log', 'clogq').replace('pi', 'M_PIq').replace('double complex', '__complex128')
                                main_code_f128 = float_pattern.sub(r'\1q', main_code_f128)
                                main_code_f128 = diag_pattern.sub(r'diag_\1_f128(lm, params, E, invd)', main_code_f128)
                                integrand_f128_main_code += '\n' + '\nstatic __complex128 forest_{}_f128(__complex128 lm[], __complex128 params[], __complex128 E[], __complex128 invd[]) {{{}\n{}}}'.format(abs(int(conf[0])),
                                    '\n\t__complex128 {};'.format(','.join(temp_vars)) if len(temp_vars) > 0 else '', main_code_f128
                                )

                                main_code_mpfr = main_code.replace('pi', 'mpreal(mpfr::const_pi())').replace('double complex', 'mpcomplex')
                                main_code_mpfr = float_pattern.sub(r'mpreal("\1")', main_code_mpfr)
                                main_code_mpfr = re.sub(r'sqrt\(([^)]+)\)', r'sqrt(mpcomplex(\1))', main_code_mpfr)
                                main_code_mpfr = re.sub(r'pow\(([^,]+)', r'pow(mpcomplex(\1)', main_code_mpfr)
                                main_code_mpfr = diag_pattern.sub(r'diag_\1_mpfr(lm, params, E, invd)', main_code_mpfr)
                                integrand_mpfr_main_code += '\n' + '\nstatic mpcomplex forest_{}_mpfr(__complex128 lm[], __complex128 params[], mpcomplex E[],mpcomplex invd[]) {{{}\n{}}}'.format(abs(int(conf[0])),
                                    '\n\tmpcomplex {};'.format(','.join(temp_vars)) if len(temp_vars) > 0 else '', main_code_mpfr
                                )
                            elif denominator_mode == 'DIAG':
                                main_code = conf_sec
                                main_code = main_code.replace('logmUV', 'log(mUV*mUV)').replace('logmu' , 'log(mu*mu)').replace('logmt' , 'log(masst*masst)')
                                integrand_main_code += '\nstatic double complex diag_{}(double complex lm[], double complex params[], double complex E[], double complex invd[]) {{{}\n{}}}'.format(abs(int(conf[0])),
                                    '\n\tdouble complex {};'.format(','.join(temp_vars)) if len(temp_vars) > 0 else '', main_code
                                )

                                main_code_f128 = main_code.replace('pow', 'cpowq').replace('sqrt', 'csqrtq').replace('log', 'clogq').replace('pi', 'M_PIq').replace('double complex', '__complex128')
                                main_code_f128 = float_pattern.sub(r'\1q', main_code_f128)
                                integrand_f128_main_code += '\n' + '\nstatic __complex128 diag_{}_f128(__complex128 lm[], __complex128 params[], __complex128 E[], __complex128 invd[]) {{{}\n{}}}'.format(abs(int(conf[0])),
                                    '\n\t__complex128 {};'.format(','.join(temp_vars)) if len(temp_vars) > 0 else '', main_code_f128
                                )

                                main_code_mpfr = main_code.replace('pi', 'mpreal(mpfr::const_pi())').replace('double complex', 'mpcomplex')
                                main_code_mpfr = re.sub(r'sqrt\(([^)]+)\)', r'sqrt(mpcomplex(\1))', main_code_mpfr)
                                main_code_mpfr = re.sub(r'pow\(([^,]+)', r'pow(mpcomplex(\1)', main_code_mpfr)
                                main_code_mpfr = float_pattern.sub(r'mpreal("\1")', main_code_mpfr)
                                integrand_mpfr_main_code += '\n' + '\nstatic mpcomplex diag_{}_mpfr(__complex128 lm[], __complex128 params[], mpcomplex E[], mpcomplex invd[]) {{{}\n{}}}'.format(abs(int(conf[0])),
                                    '\n\tmpcomplex {};'.format(','.join(temp_vars)) if len(temp_vars) > 0 else '', main_code_mpfr
                                )
                            else:
                                cut_id = int(conf[0])
                                confs.append(cut_id)

                                if len(temp_vars) > 0:
                                    graph.is_zero = False

                                # generate the code for the energies and invds
                                max_energy = max((eid + 1 for (cid, eid) in energies_per_cut if cid == cut_id), default=0)
                                energies = ['0' if (cut_id, jj) not in energies_per_cut else energies_per_cut[(cut_id, jj)] for jj in range(max_energy)]
                                max_denom = max((eid + 1 for (cid, eid) in propagators_per_cut if cid == cut_id), default=0)
                                denoms = ['0' if (cut_id, jj) not in propagators_per_cut else propagators_per_cut[(cut_id, jj)] for jj in range(max_denom)]

                                conf_sec = '\n\tdouble complex E[] = {{{}}};\n'.format(','.join(energies)) + \
                                           '\tdouble complex invd[] = {{{}}};\n'.format(','.join(denoms)) + \
                                           '\tdouble complex {};'.format(','.join(temp_vars)) +\
                                           conf_sec

                                main_code = conf_sec.replace('logmUV', 'log(mUV*mUV)').replace('logmu' , 'log(mu*mu)').replace('logmt' , 'log(masst*masst)')
                                main_code_with_forest_call = forest_pattern.sub(r'forest_\1(lm, params, E, invd)', main_code)
                                integrand_main_code += '\nstatic inline void %(header)sevaluate_{}_{}_{}(double complex lm[], double complex params[], double complex* out) {{{}}}'.format(itype, i, int(conf[0]),
                                    main_code_with_forest_call
                                )

                                main_code_f128 = main_code.replace('pow', 'cpowq').replace('sqrt', 'csqrtq').replace('log', 'clogq').replace('pi', 'M_PIq').replace('double complex', '__complex128')
                                main_code_f128 = float_pattern.sub(r'\1q', main_code_f128)
                                main_code_f128 = forest_pattern.sub(r'forest_\1_f128(lm, params, E, invd)', main_code_f128)
                                integrand_f128_main_code += '\n' + '\nstatic inline void %(header)sevaluate_{}_{}_{}_f128(__complex128 lm[], __complex128 params[], __complex128* out) {{{}}}'.format(itype, i, int(conf[0]),
                                    main_code_f128
                                )

                                main_code_mpfr = main_code.replace('pi', 'mpreal(mpfr::const_pi())').replace('double complex', 'mpcomplex')
                                main_code_mpfr = re.sub(r'pow\(([^,]+)', r'pow(mpcomplex(\1)', main_code_mpfr)
                                main_code_mpfr = re.sub(r'sqrt\(([^)]+)\)', r'sqrt(mpcomplex(\1))', main_code_mpfr)
                                main_code_mpfr = float_pattern.sub(r'mpreal("\1")', main_code_mpfr)
                                main_code_mpfr = forest_pattern.sub(r'forest_\1_mpfr(lm, params, E, invd)', main_code_mpfr)
                                main_code_mpfr = re.sub(r'\*out =([^;]*);', r'*out = (__complex128)(\1);', main_code_mpfr)
                                integrand_mpfr_main_code += '\n' + '\nstatic inline void %(header)sevaluate_{}_{}_{}_mpfr(__complex128 lm[], __complex128 params[], __complex128* out) {{{}}}'.format(itype, i, int(conf[0]),
                                    main_code_mpfr
                                )

                        
                        for x in range(4):
                            integrand_main_code = empty_line_pattern.sub(r'\n\n', integrand_main_code)
                            integrand_f128_main_code = empty_line_pattern.sub(r'\n\n', integrand_f128_main_code)
                            integrand_mpfr_main_code = empty_line_pattern.sub(r'\n\n', integrand_mpfr_main_code)

                        integrand_main_code += \
"""
void %(header)sevaluate_{}_{}(double complex lm[], double complex params[], int conf, double complex* out) {{
   switch(conf) {{
{}
    }}
}}
""".format(itype, i,
        '\n'.join(
        ['\t\tcase {}: %(header)sevaluate_{}_{}_{}(lm, params, out); return;'.format(conf, itype, i, conf) for conf in sorted(confs)] +
        (['\t\tdefault: *out = 0.;']) # ['\t\tdefault: raise(SIGABRT);'] if not graph.is_zero else 
        ))


                        integrand_f128_main_code += \
"""
void %(header)sevaluate_{}_{}_f128(__complex128 lm[], __complex128 params[], int conf, __complex128* out) {{
   switch(conf) {{
{}
    }}
}}
""".format(itype, i,
        '\n'.join(
        ['\t\tcase {}: %(header)sevaluate_{}_{}_{}_f128(lm, params, out); return;'.format(conf, itype, i, conf) for conf in sorted(confs)] +
        (['\t\tdefault: *out = 0.q;']) # ['\t\tdefault: raise(SIGABRT);'] if not graph.is_zero else 
        ))



                        integrand_mpfr_main_code = \
"""
#include "mpreal.h"
#include "mpcomplex.h"

using mpfr::mpreal;
using mpfr::mpcomplex;

""" + integrand_mpfr_main_code
                        integrand_mpfr_main_code += \
"""
extern "C" {{
void %(header)sevaluate_{}_{}_mpfr(__complex128 lm[], __complex128 params[], int conf, int prec, __complex128* out) {{
   mpfr_set_default_prec((mpfr_prec_t)(ceil(prec * 3.3219280948873624)));
   switch(conf) {{
{}
    }}
}}
}}
""".format(itype, i,
        '\n'.join(
        ['\t\tcase {}: %(header)sevaluate_{}_{}_{}_mpfr(lm, params, out); return;'.format(conf, itype, i, conf) for conf in sorted(confs)] +
        (['\t\tdefault: *out = 0.;']) # ['\t\tdefault: raise(SIGABRT);'] if not graph.is_zero else 
        ))

                        bar.update(timing='%d'%int((total_time/float(i_graph+1))*1000.0))
                        bar.update(i_graph+1)

                        writers.CPPWriter(pjoin(root_output_path, '%(header)sintegrand_{}_{}_f64.c'%header_map).format(itype, i)).write((numerator_header + integrand_main_code)%header_map)
                        writers.CPPWriter(pjoin(root_output_path, '%(header)sintegrand_{}_{}_f128.c'%header_map).format(itype, i)).write((numerator_header + integrand_f128_main_code)%header_map)

                        if FORM_processing_options["generate_arb_prec_output"]:
                            writers.CPPWriter(pjoin(root_output_path, '%(header)sintegrand_{}_{}_mpfr.cpp'%header_map).format(itype, i)).write((numerator_header + integrand_mpfr_main_code)%header_map)

        integrand_C_source_size = 0.
        for fpath in glob_module.glob(pjoin(root_output_path,'*integrand*')):
            integrand_C_source_size += os.path.getsize(fpath)

        self.code_generation_statistics['integrand_C_source_size_in_kB'] = int(integrand_C_source_size/1000.0)

    def generate_numerator_functions(self, root_output_path, additional_overall_factor='', params={}, 
                                    output_format='c', workspace=None, header="", integrand_type=None, process_definition=None):

        start_time = time.time()
        header_map = {'header': header}
        """ Generates optimised source code for the graph numerator in several
        files rooted in the specified root_output_path."""

        if len(self)==0:
            raise FormProcessingError("Cannot generat numerators for an empty list of supergraphs.")

        if output_format not in self.extension_names:
            raise FormProcessingError("This FORMSuperGraphList instance requires at least one entry for generating numerators.")

        # copy all the source files before processing the numerators
        if workspace is not None:
            shutil.copy(pjoin(plugin_path,"numerator.frm"),pjoin(workspace,'numerator.frm'))
            shutil.copy(pjoin(plugin_path,"tensorreduce.frm"),pjoin(workspace,'tensorreduce.frm'))
            shutil.copy(pjoin(plugin_path,"Gstring.prc"),pjoin(workspace,'Gstring.prc'))
            shutil.copy(pjoin(plugin_path,"integrateduv.frm"),pjoin(workspace,'integrateduv.frm'))
            shutil.copy(pjoin(plugin_path,"diacolor.h"),pjoin(workspace,'diacolor.h'))

        max_buffer_size = 0
        all_numerator_ids = []
        processed_graph_counter = 0
        total_time = 0.
        with progressbar.ProgressBar(
            prefix = 'Processing numerators with FORM (graph {variables.i_graph}/%d, {variables.timing} ms / supergraph) : '%len(self),
            max_value=len(self),
            variables = {'timing' : 0, 'i_graph': 0}
            ) as bar:

            if FORM_processing_options["cores"] == 1:
                graph_it = map(FORMSuperGraphIsomorphicList.generate_numerator_file_helper, 
                    list((graph, i, root_output_path, additional_overall_factor, workspace, integrand_type, process_definition, header_map)
                    for i, graph in enumerate(self)))
            else:
                pool = multiprocessing.Pool(processes=FORM_processing_options["cores"])
                graph_it = pool.imap_unordered(FORMSuperGraphIsomorphicList.generate_numerator_file_helper, 
                    list((graph, i, root_output_path, additional_overall_factor, workspace, integrand_type, process_definition, header_map)
                    for i, graph in enumerate(self)))

            for (graph_index, num_ids, max_buffer_graph, is_zero, timing, code_generation_statistics) in graph_it:
                max_buffer_size = max(max_buffer_size, max_buffer_graph)
                if is_zero:
                    self[graph_index].is_zero = True
                else:
                    all_numerator_ids += num_ids

                self[graph_index][0].code_generation_statistics = code_generation_statistics

                total_time += timing
                processed_graph_counter += 1
                bar.update(processed_graph_counter, i_graph=processed_graph_counter, timing='%d'%int((total_time/float(processed_graph_counter))*1000.0))

            if FORM_processing_options["cores"] > 1:
                pool.close()

        params = copy.deepcopy(params)
        params['mUV'] = 'params[0]'
        params['mu'] = 'params[1]'
        params['gs'] = 'params[2]'
        params['small_mass_sq'] = 'params[3]'

        header_code = \
"""
#ifndef NUM_H
#define NUM_H

{}

#endif
""".format('\n'.join('#define  {} {}'.format(k, v) for k, v in params.items()))

        writers.CPPWriter(pjoin(root_output_path, '%(header)snumerator.h'%header_map)).write(header_code%header_map)

        numerator_C_source_size = 0.
        for fpath in glob_module.glob(pjoin(root_output_path,'*numerator*')):
            numerator_C_source_size += os.path.getsize(fpath)
        self.code_generation_statistics['numerator_C_source_size_in_kB'] = int(numerator_C_source_size/1000.0)

        if integrand_type is not None:
            self.generate_integrand_functions(root_output_path, additional_overall_factor='', 
                            params={}, output_format='c', workspace=None, integrand_type=integrand_type,process_definition=process_definition)

        generation_time = time.time() - start_time
        self.code_generation_statistics['generation_time_in_s'] = float('%.1f'%generation_time)

    def generate_squared_topology_files(self, root_output_path, model, process_definition, n_jets, final_state_particle_ids=(), jet_ids=None, filter_non_contributing_graphs=True, workspace=None,
        integrand_type=None, include_integration_channel_info=True):
        if workspace is None:
            workspace = pjoin(root_output_path, os.pardir, 'workspace')
        topo_collection = {
            'name': self.name,
            'topologies': []
        }

        # Set sensible jet_ids if none
        if jet_ids is None:
            jet_ids=tuple(list(range(1,6))+list(range(-1,-6,-1))+[21,82,-82,1337])

        contributing_supergraphs = []

        non_zero_graph = 0
        with progressbar.ProgressBar(prefix='Generating squared topology files (graph #{variables.i_graph}/%d, LMB #{variables.i_lmb}/{variables.max_lmb}, PF #{variables.PF_config}, {variables.timing} ms / supergraph) : '%len(self), 
                max_value=len(self), variables = {'timing' : '0', 'i_graph' : '0', 'i_lmb': '0', 'max_lmb' : '0', 'PF_config': 'N/A'} ) as bar:
            total_time=0.0
            for i, g in enumerate(self):
                time_before = time.time()
                bar.update(i_graph='%d'%(i+1))
                if g.generate_squared_topology_files(root_output_path, model, process_definition, n_jets, numerator_call=non_zero_graph, 
                                                            final_state_particle_ids=final_state_particle_ids,jet_ids=jet_ids, 
                                                            workspace=workspace, bar=bar, integrand_type=integrand_type,
                                                            include_integration_channel_info=include_integration_channel_info):
                    topo_collection['topologies'].append({
                        'name': g[0].name,
                        # Let us not put it there but in the topology itself
                        #'benchmark_result': g[0].benchmark_result,
                        'multiplicity': g[0].multiplicity
                        ,'additional_LMBs': [
                            {
                                'name' : '%s_LMB%d'%(other_supergraph.name,other_supergraph.additional_lmbs),
                                'defining_lmb_to_this_lmb' : original_lmb_to_other_lmb_affine_transfo,
                                'this_lmb_to_defining_lmb' : other_lmb_to_original_lmb_affine_transfo
                            }
                            for i_lmb, other_lmb_to_original_lmb_affine_transfo, 
                                original_lmb_to_other_lmb_affine_transfo, other_supergraph in g[0].additional_lmbs
                        ]

                    })
                    non_zero_graph += 1
                    contributing_supergraphs.append(g)

                total_time += time.time()-time_before
                bar.update(timing='%d'%int((total_time/float(i+1))*1000.0))
                bar.update(i+1)
        
        if filter_non_contributing_graphs:
            self[:] = contributing_supergraphs

        if FORM_processing_options['generate_renormalisation_graphs']:
            renormalization_graphs = self.generate_renormalization_graphs(model,process_definition)
        else:
            renormalization_graphs = []
        self.extend([FORMSuperGraphIsomorphicList([g]) for g in renormalization_graphs])

        with progressbar.ProgressBar(prefix='Generating renormalization squared topology files (graph #{variables.i_graph}/%d, LMB #{variables.i_lmb}/{variables.max_lmb}, PF #{variables.PF_config}, {variables.timing} ms / supergraph) : '%len(renormalization_graphs), 
                max_value=len(renormalization_graphs), variables = {'timing' : '0', 'i_graph' : '0', 'i_lmb': '0', 'max_lmb' : '0', 'PF_config': 'N/A'} ) as bar:
            total_time=0.0
            for i, g in enumerate(renormalization_graphs):
                time_before = time.time()
                bar.update(i_graph='%d'%(i+1))
                if g.generate_squared_topology_files(root_output_path, model, process_definition, n_jets, numerator_call=non_zero_graph, 
                                                            final_state_particle_ids=final_state_particle_ids,jet_ids=jet_ids,
                                                            workspace=workspace, bar=bar, integrand_type=integrand_type,
                                                            include_integration_channel_info=include_integration_channel_info):
                    topo_collection['topologies'].append({
                        'name': g.name,
                        'multiplicity': g.multiplicity,
                        'additional_LMBs': []
                    })
                    non_zero_graph += 1
                    contributing_supergraphs.append(g)

                total_time += time.time()-time_before
                bar.update(timing='%d'%int((total_time/float(i+1))*1000.0))
                bar.update(i+1)

        try:
            import yaml
            from yaml import Loader, Dumper
        except ImportError:
            raise BaseException("Install yaml python module in order to import topologies from yaml.")

        open(pjoin(root_output_path, self.name + '.yaml'), 'w').write(yaml.dump(topo_collection, Dumper=Dumper))

    def get_renormalization_vertex(self, in_pdgs, loop_count, model, process_definition, is_external_bubble=False):
        
        is_heft = (model.get('name')=='SM_HEFT')

        # This overall factor is an overall fudge which will need to be understood together with how exactly we must
        # inherit the overall phase of the reference loop SG that this vertex is supposed to renormalised. 
        overall_factor = '(-1)'

        if loop_count != 1:
            raise FormProcessingError("Renormalisation is currently implemented only at one-loop.")
            
        if any( model.get_particle(pdg).get('ghost') for pdg in in_pdgs):
            # For now we absorbed all renormalisation constants into the gluon contribution so that we set the ghost 
            # renormalisation conditions to zero. This implies that the local UV pole cancellation check must be done
            # by combining the ghost and gluon supergraph with appropriate routing.
            return '0'

        # WARNING: All the things below are a SHAME and must be generalised as soon as we're done with the publication....

        # All renormalisation 2-point vertices are for now coded up directly in numerator.frm
        if len(in_pdgs)==2: #and not is_external_bubble:
            return overall_factor

        # No renormalisation for shrunk loop-induced vertices involving only gluons and the Higgs
        if not is_heft and all(pdg in [21,25] for pdg in in_pdgs):
            return '0'

        hardcoded_mass_parameters = {
            6   : 'masst',
            -6  : 'masst',
        }
        
        hardcoded_log_quark_mass = {
            6   : 'logmt',
            -6  : 'logmt'
        }

        def get_particle_mass(pdg):
            if pdg in hardcoded_mass_parameters:
                return hardcoded_mass_parameters[pdg]
            return model.get_particle(pdg).get('mass')

        pdgs = sorted([abs(pdg) for pdg in in_pdgs],reverse=True)
        quark_pdgs = range(1,7)

        active_quarks = [q_pdg for q_pdg in quark_pdgs if q_pdg not in process_definition.get('forbidden_particles')]
        n_massless_quarks = len([1 for q_pdg in active_quarks if get_particle_mass(q_pdg).upper()=='ZERO' ])
        massive_quark_pdgs = [ q_pdg for q_pdg in active_quarks if get_particle_mass(q_pdg).upper()!='ZERO' ]

        symbol_replacement_dict = {
            'C_F' : '(4/3)',
            'T_F' : '(1/2)',
            'C_A' : '3',
            'pi'  : 'pi',
            'gs'  : 'gs',
            'ep'  : 'ep',
            'mu_r': 'mu_r',
            'n_f' : '%d'%n_massless_quarks,
            'UVRenormFINITE_marker': 'UVRenormFINITE'
        }
        symbol_replacement_dict['beta0'] = '(11-(2/3)*%(n_f)s)'%symbol_replacement_dict

        delta_Z_massless_quark = '%(C_F)s*%(gs)s^2/16/%(pi)s^2*(-1/%(ep)s)'
        delta_Z_massive_quark = '%(C_F)s*%(gs)s^2/16/%(pi)s^2*((-1/%(ep)s) + %(UVRenormFINITE_marker)s*(-4-3*(logmu - %(log_quark_mass)s)) )'

        # Note the many overall factors (1/2) come from the fact that the expressions are derived from the alpha couplings (i.e. g^2/4\pi)
        # and not for the coupling g directly, so that a factor 1/2 is warranted.

        delta_Z_gluon = []
        # Add the gluon and ghost contribution to the gluon wavefunction renormalisation
        delta_Z_gluon.append('( (1/2)*%(C_A)s*%(gs)s^2/48/%(pi)s^2 * ( 5/%(ep)s ) )'%symbol_replacement_dict)
        # Add the massless quark contributions to the gluon wavefunction renormalisation
        delta_Z_gluon.append('( (1/2)*%(n_f)s*%(T_F)s*%(gs)s^2/48/%(pi)s^2 * ( -4/%(ep)s ) )'%symbol_replacement_dict)
        # Add the massive quark contribution to the gluon wavefunction renormalisation
        for q_pdg in massive_quark_pdgs:

            if q_pdg not in hardcoded_log_quark_mass:
                raise FormProcessingError( 
                    ("There is not hard-coded symbol for the logarithm of the mass of particle with PDG=%d.\n"%q_pdg)+
                    "Are you sure you did not to specify forbidden particles in your process definition, using the / x y z syntax?")

            delta_Z_gluon.append('( (1/2)*%(T_F)s*%(gs)s^2/48/%(pi)s^2 * ( -4/%(ep)s + %(UVRenormFINITE_marker)s*(-4*(logmu - %(log_quark_mass)s)) ) )'%(
                dict(symbol_replacement_dict,**{
                    'log_quark_mass':hardcoded_log_quark_mass[q_pdg],
                })
            ))
        # Combine all terms for the gluon wavefunction renormalisation
        delta_Z_gluon = '(%s)'%('+'.join(delta_Z_gluon))

        delta_g_s = []
        # Add the gluon and ghost contribution to the strong coupling renormalisation
        delta_g_s.append('( (1/2)*%(C_A)s*%(gs)s^2/48/%(pi)s^2 * ( -11/%(ep)s ) )'%symbol_replacement_dict)
        # Add the massless quark contributions to the strong coupling renormalisation
        delta_g_s.append('( (1/2)*%(n_f)s*%(T_F)s*%(gs)s^2/48/%(pi)s^2 * ( 4/%(ep)s ) )'%symbol_replacement_dict)
        # Add the massive quark contribution to the strong coupling renormalisation
        for q_pdg in massive_quark_pdgs:
            delta_g_s.append('( (1/2)*%(T_F)s*%(gs)s^2/48/%(pi)s^2 * ( 4/%(ep)s + %(UVRenormFINITE_marker)s*(4*(logmu - %(log_quark_mass)s)) ) )'%(
                dict(symbol_replacement_dict,**{
                    'log_quark_mass':hardcoded_log_quark_mass[q_pdg],
                })
            ))
        # Combine all terms for the strong coupling renormalisation
        delta_g_s = '(%s)'%('+'.join(delta_g_s))

        delta_g_heft = '( (%(gs)s^2/4/%(pi)s^2)*( -(1/%(ep)s)*%(beta0)s + 11/4 ) )'%symbol_replacement_dict

        # Combine all terms for the yukawa renormalisation
        # WARNING: He consider here only contribution from the top and bottom as these are the only fermions we consider as
        # having a yukawa interaction in the model, but we do allow for them to be massless and adjust the renormalisation accordingly.
        potential_yukawa_quark_pdgs = [5,6]
        active_yukawa_quarks = [q_pdg for q_pdg in potential_yukawa_quark_pdgs if q_pdg not in process_definition.get('forbidden_particles')]
        n_massless_yukawa_quarks = len([1 for q_pdg in active_yukawa_quarks if get_particle_mass(q_pdg).upper()=='ZERO' ])
        massive_yukawa_quark_pdgs = [ q_pdg for q_pdg in active_yukawa_quarks if get_particle_mass(q_pdg).upper()!='ZERO' ]

        delta_yukawa = []
        # Add the massless quark contributions to the yukawa renormalisation
        delta_yukawa.append('( -(1/2)*%(n_f_yukawa)s*2*%(C_F)s*%(gs)s^2/16/%(pi)s^2 * ( 3/%(ep)s ) )'%(
            dict(symbol_replacement_dict,**{
                'n_f_yukawa':'%d'%n_massless_yukawa_quarks,
            })
        ))
        # Add the massive quark contribution to the yukawa renormalisation
        for q_pdg in massive_yukawa_quark_pdgs:
            delta_yukawa.append('( - (1/2)*2*%(C_F)s*%(gs)s^2/16/%(pi)s^2 * ( 3/%(ep)s + %(UVRenormFINITE_marker)s*(4 + 3*(logmu - %(log_quark_mass)s)) ) )'%(
                dict(symbol_replacement_dict,**{
                    'log_quark_mass':hardcoded_log_quark_mass[q_pdg],
                })
            ))
        # Combine all terms for the yukawa renormalisation
        delta_yukawa = '(%s)'%('+'.join(delta_yukawa))

        ########################################################
        # Now build the specified UV renormalisation vertices
        ########################################################

#       Self-energies are for now coded up direclty in numerator.frm

        # quark self-energy
#        if len(pdgs) == 2 and pdgs[0] in quark_pdgs and pdgs[1]==pdgs[0]:
#            quark_mass = get_particle_mass(pdgs[0])
#            if quark_mass=='ZERO':
#                res = ('(-(%s))'%delta_Z_massless_quark)%symbol_replacement_dict
#                res = res
#                return res
#            else:
#                res = ('(-(%s))'%delta_Z_massive_quark)%(
#                    dict(symbol_replacement_dict,**{
#                        'quark_mass':quark_mass,
#                        'log_quark_mass':hardcoded_log_quark_mass[pdgs[0]],                            
#                    }))
#                return res

        # gluon self-energy
#        if len(pdgs) == 2 and pdgs[0]==21 and pdgs[1]==pdgs[0]:
#            return '(-(%s))'%delta_Z_gluon

        # a/z qq vertex
        if len(pdgs) == 3 and (pdgs[0] in [22,23]) and (pdgs[1] in quark_pdgs) and (pdgs[2]==pdgs[1]):
            loop_multiplicity_factor = 1
            quark_mass = get_particle_mass(pdgs[1])
            res = '%s*'%overall_factor
            if quark_mass=='ZERO':
                res += ('(+(2)*(1/2)*(%s))'%delta_Z_massless_quark)%symbol_replacement_dict
            else:
                res += ('(+(2)*(1/2)*(%s))'%delta_Z_massive_quark)%(
                    dict(symbol_replacement_dict,**{
                        'quark_mass':quark_mass,
                        'log_quark_mass':hardcoded_log_quark_mass[pdgs[1]],
                    }))
            return '((1/%d)*%s)'%(loop_multiplicity_factor,res)

        # hqq vertex
        if len(pdgs) == 3 and (pdgs[0] in [25,]) and (pdgs[1] in quark_pdgs) and (pdgs[2]==pdgs[1]):
            loop_multiplicity_factor = 1
            res = [ '(+%s)'%delta_yukawa, ]
            quark_mass = get_particle_mass(pdgs[1])
            if quark_mass=='ZERO':
                res.append( ('(+(2)*(1/2)*(%s))'%delta_Z_massless_quark)%symbol_replacement_dict )
            else:
                res.append( ('(+(2)*(1/2)*(%s))'%delta_Z_massive_quark)%(
                    dict(symbol_replacement_dict,**{
                        'quark_mass':quark_mass,
                        'log_quark_mass':hardcoded_log_quark_mass[pdgs[1]],
                    })) )
            return '((1/%d)*%s*(%s))'%(loop_multiplicity_factor,overall_factor,('+'.join(res)))

        # gqq vertex
        if len(pdgs) == 3 and (pdgs[0] in [21,]) and (pdgs[1] in quark_pdgs) and (pdgs[2]==pdgs[1]):
            loop_multiplicity_factor = 2
            res = [ 
                '(+%s)'%delta_g_s, 
                '(+%s)'%delta_Z_gluon
            ]
            quark_mass = get_particle_mass(pdgs[1])
            if quark_mass=='ZERO':
                res.append( ('(+(2)*(1/2)*(%s))'%delta_Z_massless_quark)%symbol_replacement_dict )
            else:
                res.append( ('(+(2)*(1/2)*(%s))'%delta_Z_massive_quark)%(
                    dict(symbol_replacement_dict,**{
                        'quark_mass':quark_mass,
                        'log_quark_mass':hardcoded_log_quark_mass[pdgs[1]],
                    })) )
            return '((1/%d)*%s*(%s))'%(loop_multiplicity_factor, overall_factor,('+'.join(res)))

        # ggg vertex
        if len(pdgs) == 3 and all(pdg==21 for pdg in pdgs):
            # 2 per n_f, 2 per ghost and 1 for the gluon
            loop_multiplicity_factor = 1 + 2 + 2 * n_massless_quarks
            res = [ 
                '(+%s)'%delta_g_s,
                '(+3*(%s))'%delta_Z_gluon,
            ]
            return '((1/%d)*%s*(%s))'%(loop_multiplicity_factor, overall_factor,('+'.join(res)))

        # gggg vertex
        if len(pdgs) == 4 and all(pdg==21 for pdg in pdgs):
            # 6 per n_f, 6 per ghost and 3 for the gluon
            loop_multiplicity_factor = 3 + 6 + 6 * n_massless_quarks
            res = [ 
                '(+2*(%s))'%delta_g_s,
                '(+4*(%s))'%delta_Z_gluon,
            ]
            return '((1/%d)*%s*(%s))'%(loop_multiplicity_factor,overall_factor,('+'.join(res)))

        # hgg, hggg and hgggg vertex
        if all(pdg in [21,25] for pdg in in_pdgs) and in_pdgs.count(25)==1 and len(in_pdgs)<=5:
            if len(in_pdgs)==3:
                loop_multiplicity_factor = 4
            elif len(in_pdgs)==4:
                loop_multiplicity_factor = 15
            elif len(in_pdgs)==5:
                loop_multiplicity_factor = 69
            else:
                raise FormProcessingError("Unreachable")
            res = [ 
                '(+%s)'%delta_g_heft, 
                '(+%d*(%s))'%(len(in_pdgs)-1,delta_Z_gluon)
            ]
            return '((1/%d)*%s*(%s))'%(loop_multiplicity_factor, overall_factor,('+'.join(res)))

        return None

    @classmethod
    def shrink_edges(cls, edges, nodes, edges_to_shrink, bubble_external_shrinking_step=False):
        subgraph_pdgs = set()
        for ek in list(edges.keys()):
            ee = edges[ek]
            if ee['name'] not in edges_to_shrink:
                continue
            subgraph_pdgs.add(ee['PDG'])

            # remove the edge from the vertices
            for na in ee['vertices']:
                node = nodes[na]
                edge_index = node['edge_ids'].index(ek)
                for g in ('PDGs', 'indices', 'momenta', 'edge_ids'):
                    node[g] = tuple(ind for i, ind in enumerate(node[g]) if i != edge_index)

            # fuse vertices
            if ee['vertices'][0] != ee['vertices'][1]:
                node = nodes[ee['vertices'][0]]
                # START TEMPORARY HACK (Just for the node rendering purposes)
                if not bubble_external_shrinking_step:
                    # Mark this node as being shrunk. Eventually there will be a more general way of handling
                    # multiple effective shrunk renormalisation nodes. For now, I just flag it here as one-loop
                    node['renormalisation_vertex_n_loops'] = 1
                    node['renormalisation_vertex_n_shrunk_edges'] = len(edges_to_shrink)
                # END TEMPORARY HACK
                for na in ee['vertices'][1:]:
                    n = nodes[na]
                    for g in ('PDGs', 'indices', 'momenta', 'edge_ids'):
                        node[g] = tuple(list(node[g]) + list(n[g]))
                    # START TEMPORARY HACK (Just for the node rendering purposes)
                    if bubble_external_shrinking_step:
                        for g in ['renormalisation_vertex_n_loops', 'renormalisation_vertex_n_shrunk_edges']:
                            if g not in node and g in n:
                                node[g] = n[g]
                    # END TEMPORARY HACK
                    del nodes[na]

                vert_to_replace = ee['vertices'][1]
                vert_to_replace_with = ee['vertices'][0]
                for e in edges.values():
                    e['vertices'] = tuple(vert_to_replace_with if ind == vert_to_replace else ind for ind in e['vertices'])

            del edges[ek]

        return subgraph_pdgs

    def generate_renormalization_graphs(self, model, process_definition):
        """Generate all required renormalization graphs for the graphs in the supergraph list"""

        import sympy as sp
        n_externals = max(len([1 for e in graph[0].edges.values() if e['type']=='in' or e['type']=='out']) for graph in self)
        if model is None:
            pdg_primes = {pdg : sp.prime(i + n_externals + 1) for i, pdg in enumerate([1,2,3,4,5,6,11,12,13,21,22,25,82])}
        else:
            pdg_primes = {pdg : sp.prime(i + n_externals + 1) for i, pdg in enumerate([p['pdg_code'] for p in model['particles']])}

        renormalization_graphs = []
        for i_sg, gs in enumerate(self):
            squared_topology = gs[0].squared_topology
            for i_cut, cut_info in enumerate(squared_topology.cuts):
                for i_diag_set, diag_set in enumerate(cut_info['diagram_sets']):
                    if len(diag_set['uv_propagators']) == 0:
                        continue

                    # create the renormalization graph per diagram set
                    nodes = copy.deepcopy(gs[0].nodes)
                    edges = copy.deepcopy(gs[0].edges)
                    vertex_factors = []
                    uv_effective_vertex_edges = []

                    # BEGIN PIECE OF MULTIPLICITY HACK
                    has_pure_external_gluon_effective_vertex = False
                    # END PIECE OF MULTIPLICITY HACK

                    # Compute the bubble edges so as to be able to determine if the bubble to computed the renormalisation vertex for is "internal" or "external".
                    bubble_edges = set()
                    for c in cut_info['cuts']:
                        sig = next(ee['signature'] for ee in edges.values() if ee['name'] == c['edge'])
                        inv_sig = tuple([-s for s in x] for x in sig)
                        bubble_edges |= set(ee['name'] for ee in edges.values() if (ee['signature'] == sig or ee['signature'] == inv_sig) and ee['name'] != c['edge'])

                    for diag_info in diag_set['diagram_info']:
                        if diag_info['uv_vertices'] is not None and len(diag_info['uv_vertices']) > 0:
                            graph = diag_info['graph']
                            # look up every uv vertex in the table
                            for v, l in diag_info['uv_vertices']:
                                edges_on_vertex = [e[0] for e in graph.edge_map_lin if v in e[1:]]
                                uv_effective_vertex_edges.append((edges_on_vertex, l))
                                edge_pdgs = tuple(next(ee for ee in edges.values() if ee['name'] == e)['PDG'] for e in edges_on_vertex)
                                # BEGIN PIECE OF MULTIPLICITY HACK
                                if not has_pure_external_gluon_effective_vertex:
                                    has_pure_external_gluon_effective_vertex = set(edge_pdgs)==set([21,])
                                # END PIECE OF MULTIPLICITY HACK
                                is_external_bubble = ( (len(edges_on_vertex)==2) and any( (e in bubble_edges) for e in edges_on_vertex) )
                                #misc.sprint(edge_pdgs)
                                #misc.sprint(l)
                                #misc.sprint(process_definition.nice_string())
                                #misc.sprint(is_external_bubble)
                                vertex_contrib = self.get_renormalization_vertex(edge_pdgs, l, model, process_definition, is_external_bubble=is_external_bubble)
                                #misc.sprint(vertex_contrib)

                                if vertex_contrib is None:
                                    logger.warning("WARNING: unknown renormalization vertex {} at {} loops".format(edge_pdgs, l))
                                    #raise AssertionError("Unknown renormalization vertex {} at {} loops".format(edge_pdgs, l))
                                    # It can often happen, for example for (but not only) Loop-Induced processes, that there must be
                                    # not renormalisation vertex associated to an integrated UV CT. For instance g g H H.
                                    # Ideally one should code those explicitly in the function `get_renormalization_vertex`, but for 
                                    # now it is also OK to simply let it return None with the above warning and use `0` as the numerator
                                    # for this renormalisation supergraph, so that it hopefully gets removed automatically at the time 
                                    # of explicitly building its numerator.
                                    vertex_factors.append('(0)')
                                else:
                                    vertex_factors.append('(' + vertex_contrib + ')')

                    # If this cut and diag set receives no contribution, then ignore it
                    if all(v=='(0)' for v in vertex_factors):
                        continue

                    # shrink the UV subgraph in the edge list
                    subgraph_pdgs = self.shrink_edges(edges, nodes, diag_set['uv_propagators'],bubble_external_shrinking_step=False)

                    # BEGIN PIECE OF MULTIPLICITY HACK
                    is_made_of_gluons_only = set(subgraph_pdgs)==set([21,])
                    # END PIECE OF MULTIPLICITY HACK

                    # Recomputed the bubble edges now the that UV subgraph has been shrunk, they will be removed at the end
                    bubble_edges = set()
                    for c in cut_info['cuts']:
                        sig = next(ee['signature'] for ee in edges.values() if ee['name'] == c['edge'])
                        inv_sig = tuple([-s for s in x] for x in sig)
                        bubble_edges |= set(ee['name'] for ee in edges.values() if (ee['signature'] == sig or ee['signature'] == inv_sig) and ee['name'] != c['edge'])

                    # compute the proper multiplicity by dividing out the symmetry factor of the UV divergent subgraphs
                    # TODO: make multi-loop and multi-uv subgraph compatible
                    # In the new paradigm this is done automatically as it is divided out in the corresponding renormalisation counterterms.
                    multiplicity = gs[0].multiplicity
#                    if len(set([21, 22]) & subgraph_pdgs) == 0:
#                        multiplicity /= 2

                    # set the correct particle ordering for all the edges
                    for n in nodes.values():
                        if len(n['PDGs']) > 1:
                            edge_order = FORMSuperGraph.sort_edges(model, [{'PDG': pdg, 'index': i} for i, pdg in enumerate(n['PDGs'])])
                            for g in ('PDGs', 'indices', 'momenta', 'edge_ids'):
                                n[g] = tuple(n[g][eo['index']] for eo in edge_order)

                    # check if the remaining graph is seen before
                    # NOTE: this must be exactly the same procedure as the graph isomorphic filtering,
                    # to obtain the correct multiplicity
                    # TODO: The multiplicity factor must be computed accordingly to what was already done
                    # at LO for the original loop SG, that is including the color factors as well.
                    g = igraph.Graph()
                    vertex_map = list(nodes.keys())
                    g.add_vertices(len(vertex_map))
                    undirected_edges = set()

                    for e in edges.values():
                        undirected_edges.add(tuple(sorted(vertex_map.index(v) for v in e['vertices'])))

                    edge_colors = []
                    ext_id = 0
                    for ue in undirected_edges:
                        e_color = 1
                        for e in edges.values():
                            if tuple(sorted(vertex_map.index(v) for v in e['vertices'])) == ue:
                                # find the associated edge to get the PDG
                                edge = next(ee for ee in edges.values() if ee['name'] == e['name'])
                                if edge['type'] == 'in':
                                    ext_id += 1
                                    e_color *= sp.prime(ext_id)
                                else:
                                    e_color *= pdg_primes[abs(edge['PDG'])]
                        edge_colors.append(e_color)
                        g.add_edges([ue])

                    v_colors = [0]*len(vertex_map)
                    for v, l in uv_effective_vertex_edges:
                        # find the vertex that is shrunk and give it a color
                        n = next(ni for ni, n in nodes.items() if set(v) == set(edges[e]['name'] for e in n['edge_ids']))
                        v_colors[vertex_map.index(n)] = l

                    for (ref_graph, ref_v_colors, ref_e_colors), ref_ren_graph in renormalization_graphs:

                        # BEGIN PIECE OF MULTIPLICITY HACK
                        # If this loop super graph is a multi-gluon one but does not contain only gluons in its loop content
                        # then we skip it here immediately as we want to instead use the loop graphs with gluon only as a 
                        # representative so that we can inherit the right symmetry factor
#                        if has_pure_external_gluon_effective_vertex and not is_made_of_gluons_only:
#                            break
                        # END PIECE OF MULTIPLICITY HACK

                        if ref_graph.get_isomorphisms_vf2(g,
                            color1=ref_v_colors,
                            color2=v_colors,
                            edge_color1=ref_e_colors,
                            edge_color2=edge_colors) != []:

                            # Accumulate the multiplicity in the renormalisation SG since the right quantity
                            # will be divided out in the definition of the renormalisation vertex
                            # However we must not aggregate diagram sets from the same supergraph and same uv propgators
                            if not any(
                                (   ( self[o_sg][0].name == gs[0].name ) and 
                                        ( set(self[o_sg][0].squared_topology.cuts[o_cut]['diagram_sets'][o_diag_set]['uv_propagators']) ==
                                          set(diag_set['uv_propagators']) )
                                )  for o_sg,o_cut,o_diag_set in ref_ren_graph.matching_loop_subdiags):
                                    ref_ren_graph.multiplicity += multiplicity
                                    ref_ren_graph.matching_loop_subdiags.append((i_sg,i_cut,i_diag_set))
                                    ref_ren_graph.name += '_%sDS%d'%(gs[0].name,diag_set['id'])

                            # BEGIN PIECE OF MULTIPLICITY HACK
#                            if not has_pure_external_gluon_effective_vertex:
#                                if multiplicity != ref_ren_graph.multiplicity:
#                                    raise FormProcessingError(
#                                        "Two loop SG mapped to the same renormalisation graph have "+
#                                        "different multiplicities even though it is expected that they should not.")
                            # END PIECE OF MULTIPLICITY HACK
                            
                            break
                    else:
                        # remove all bubble edges, since they will cancel with the effective vertex
                        #subgraph_pdgs = self.shrink_edges(edges, nodes, bubble_edges, bubble_external_shrinking_step=True)
                        
                        # set the correct particle ordering for all the edges
                        for n in nodes.values():
                            if len(n['PDGs']) > 1:
                                edge_order = FORMSuperGraph.sort_edges(model, [{'PDG': pdg, 'index': i} for i, pdg in enumerate(n['PDGs'])])
                                for n_keys in ('PDGs', 'indices', 'momenta', 'edge_ids'):
                                    n[n_keys] = tuple(n[n_keys][eo['index']] for eo in edge_order)

                        # WARNING: Double-check that it is indeed always the right thing to do to inherit the overall factor
                        # in the renormalisation graph from the reference one.

                        # add a new supergraph for this renormalization component
                        form_graph = FORMSuperGraph(name='renorm_{}DS{}'.format(gs[0].name,diag_set['id']),
                                edges=edges, nodes=nodes,
                                overall_factor='(%s)*(%s)'%(
                                    gs[0].overall_factor, ('*'.join(vertex_factors))
                                ), multiplicity=multiplicity)

                        # Add a container with all SG names mapped to this renormalisation graph
                        form_graph.matching_loop_subdiags = [(i_sg,i_cut,i_diag_set)]

                        # set a basis
                        topo_generator = LTD.ltd_utils.TopologyGenerator([(e['name'], e['vertices'][0], e['vertices'][1]) for e in edges.values()])
                        topo_generator.generate_momentum_flow()
                        sig = topo_generator.get_signature_map()

                        for eid, e in edges.items():
                            e['signature'] = [sig[e['name']][0],
                                [ i+o for i,o in zip(sig[e['name']] [1][:len(sig[e['name']] [1])//2],sig[e['name']] [1][len(sig[e['name']] [1])//2:]) ]]
                            e['momentum'] = FORMSuperGraph.momenta_decomposition_to_string(e['signature'], set_outgoing_equal_to_incoming=False)

                            if len(e['vertices']) == 1:
                                continue

                            for i, vi in enumerate(e['vertices']):
                                e_index = nodes[vi]['edge_ids'].index(eid)
                                mom = list(nodes[vi]['momenta'])
                                mom[e_index] = '-({})'.format(e['momentum']) if i == 0 else e['momentum']
                                nodes[vi]['momenta'] = mom

                        renormalization_graphs.append(((g, v_colors, edge_colors), form_graph))

        return [g for _, g in renormalization_graphs]

    def produce_output(self):
        form_processor = FORMProcessor(self, computed_model, process_definition)
        TMP_OUTPUT = pjoin(root_path, 'TEST_' + self.name.split('_')[0])
        Path(TMP_OUTPUT).mkdir(parents=True, exist_ok=True)
        TMP_workspace = pjoin(TMP_OUTPUT, 'FORM', 'workspace')
        Path(TMP_workspace).mkdir(parents=True, exist_ok=True)
        TMP_FORM = pjoin(TMP_OUTPUT, 'FORM')
        #FORM_processing_options['compilation-options'] += ['-e', "OPTIMIZATION_LVL=2"]
        form_processor.generate_squared_topology_files(TMP_OUTPUT, 0,
                    workspace=TMP_workspace,
                    integrand_type='PF',
                    include_integration_channel_info=True)
        form_processor.generate_numerator_functions(TMP_FORM, output_format='c',
                    workspace=TMP_workspace,
                    integrand_type='PF')
        # copy the makefile, stripping the first line
        source_file = open('Templates/FORM_output_makefile', 'r')
        source_file.readline()
        with open(pjoin(TMP_FORM, 'Makefile'), 'w') as target_file:
            shutil.copyfileobj(source_file, target_file)
        shutil.copy('mpreal.h', pjoin(TMP_FORM, 'mpreal.h'))
        shutil.copy('mpcomplex.h', pjoin(TMP_FORM, 'mpcomplex.h'))
        Path(pjoin(TMP_OUTPUT, 'lib')).mkdir(parents=True, exist_ok=True)
        FORMProcessor.compile(TMP_FORM)

        drawings_output_path = pjoin(TMP_OUTPUT, 'Drawings')
        Path(drawings_output_path).mkdir(parents=True, exist_ok=True)
        shutil.copy(pjoin(plugin_path, 'Templates','Drawings_makefile'),
                    pjoin(drawings_output_path,'Makefile'))
        form_processor.draw(drawings_output_path)


class FORMProcessor(object):
    """ A class for taking care of the processing of a list of FORMSuperGraphList.
    Useful because many aspects common to all supergraphs and function do not belong to FORMSuperGraphList.
    """

    def __init__(self, super_graphs_list, model, process_definition):
        """ Specify aditional information such as the model that is useful for FORM processing."""
        self.super_graphs_list = super_graphs_list
        self.model = model
        self.process_definition = process_definition
        if isinstance(self.process_definition, base_objects.ProcessDefinition):
            all_processes = list(proc for proc in self.process_definition)
            self.repr_process = all_processes[0]
        else:
            self.repr_process = self.process_definition

        if not FORM_processing_options['generate_integrated_UV_CTs']:
            logger.warning('%s\n\nGeneration of integrated UV CTs is disabled per user request. Physical results will be incorrect.\n\n%s'%(utils.bcolors.RED,utils.bcolors.ENDC))
        if not FORM_processing_options['generate_renormalisation_graphs']:
            logger.warning('%s\n\nGeneration of renormalisation contributions is disabled per user request. Physical results will be incorrect.\n\n%s'%(utils.bcolors.RED,utils.bcolors.ENDC))
        if FORM_processing_options['UV_min_dod_to_subtract']>0:
            logger.warning('%s\n\nAs per user request, not all UV divegences will be locally subtracted. Numerical integration may be divergent in the UV.\n\n%s'%(utils.bcolors.RED,utils.bcolors.ENDC))
        if FORM_processing_options['UV_min_dod_to_subtract']<0:
            logger.warning('%s\n\nAs per user request, subleading UV divegences will also be locally subtracted. Very complicated integrands may result from this.\n\n%s'%(utils.bcolors.RED,utils.bcolors.ENDC))
        if FORM_processing_options['selected_epsilon_UV_order']!=0:
            logger.warning('%s\n\nAs per user request, the selected epsilon order to be exported will be %d. This must be for pole cancellation check only. \n\n%s'%(
                                                        utils.bcolors.RED, FORM_processing_options['selected_epsilon_UV_order'], utils.bcolors.ENDC))
        if FORM_processing_options['renormalisation_finite_terms']!='together':
            logger.warning(("%s\n\nAs per user request, the finite part of the renormalisation counterterms have been elected to be included "+
                            "as '%s' (and not the default 'together'). Results will be incorrect if not post-processed.\n\n%s")%(
                utils.bcolors.RED, FORM_processing_options['renormalisation_finite_terms'], utils.bcolors.ENDC))

    def draw(self, output_dir):
        """ For now simply one Mathematica script per supergraph."""

        for i_graph, super_graphs in enumerate(self.super_graphs_list):
            super_graphs[0].draw(self.model, output_dir, FORM_id=i_graph)
            # Draw supergraphs for additional LMBs
            if isinstance(super_graphs[0].additional_lmbs,list):
                for i_lmb,_,_,sg in super_graphs[0].additional_lmbs:
                    sg.draw(self.model, output_dir, FORM_id=i_graph, lmb_id=i_lmb)

    def generate_numerator_functions(self, root_output_path, output_format='c',workspace=None, header="", integrand_type=None, force_overall_factor=None):
        assert(header in ['MG', 'QG', ''])

        params = {
            'masst': self.model['parameter_dict'][self.model.get_particle(6).get('mass')].real,
            'massb': self.model['parameter_dict'][self.model.get_particle(5).get('mass')].real,
            'gs': self.model['parameter_dict']['G'].real,
            'ge': math.sqrt(4. * math.pi / self.model['parameter_dict']['aEWM1'].real),
            'yukawat': self.model['parameter_dict']['mdl_yt'].real / math.sqrt(2.),
            'yukawab': self.model['parameter_dict']['mdl_yb'].real / math.sqrt(2.),
            'ghhh': 6. * self.model['parameter_dict']['mdl_lam'].real,
            'vev': self.model['parameter_dict']['mdl_vev'].real,
            'pi': 'M_PI',
        }

        if force_overall_factor is None:
            helicity_averaging_factor = 1
            for leg in self.repr_process.get('legs'):
                # Skip final states
                if leg.get('state') is True:
                    continue

                helicity_averaging_factor *= len(self.model.get_particle(leg.get('id')).get_helicity_states())
            helicity_averaging_factor = "/" + str(helicity_averaging_factor)
            additional_overall_factor = helicity_averaging_factor
        else:
            additional_overall_factor = '*(%s)'%force_overall_factor

        res = self.super_graphs_list.generate_numerator_functions(
            root_output_path,
            output_format=output_format,
            additional_overall_factor=additional_overall_factor,
            params=params,workspace=workspace, header=header,
            integrand_type=integrand_type,
            process_definition=self.process_definition
        )

        self.super_graphs_list.aggregate_code_generation_statistics()
        self.report_generation_statistics(root_output_path=root_output_path)
    
        return res

    def report_generation_statistics(self,root_output_path=None):

        # TODO improve formatting
        logger.info("Generation statistics:\n%s%s%s"%(
            utils.bcolors.GREEN,
            pformat(self.super_graphs_list.code_generation_statistics),
            utils.bcolors.ENDC
        ))
        
        if root_output_path is not None:
            open(pjoin(root_output_path,'generation_statistics.txt'),'w').write(pformat(self.super_graphs_list.code_generation_statistics))

    @classmethod
    def compile(cls, root_output_path, arg=[]):

        if os.path.isfile(pjoin(root_output_path,'Makefile')):
            try:
                logger.info("Now compiling FORM-generated numerators with options: %s ..."%(' '.join(FORM_processing_options['compilation-options'])))

                t = time.time()
                misc.compile(arg=FORM_processing_options['compilation-options'] ,cwd=root_output_path,mode='cpp', nb_core=FORM_processing_options["cores"])
                logger.info("Compilation time: {:.2}s".format(time.time() - t))
            except MadGraph5Error as e:
                logger.info("%sCompilation of FORM-generated numerator failed:\n%s%s"%(
                    utils.bcolors.RED,str(e),utils.bcolors.ENDC))
        else:
            logger.warning(("\n%sYou are running FORM_processing directly from the __main__ of FORM_processing.py.\n"+
                           "You will thus need to compile numerators.c manually.%s")%(utils.bcolors.GREEN, utils.bcolors.ENDC))

    def generate_squared_topology_files(self, root_output_path, n_jets, final_state_particle_ids=(), jet_ids=None, filter_non_contributing_graphs=True, workspace=None,
        integrand_type=None, include_integration_channel_info=None):
        self.super_graphs_list.generate_squared_topology_files(
            root_output_path, self.model, self.process_definition, n_jets, final_state_particle_ids, jet_ids=jet_ids, filter_non_contributing_graphs=filter_non_contributing_graphs, workspace=workspace,
            integrand_type=integrand_type, include_integration_channel_info=(FORM_processing_options['include_integration_channel_info'] if include_integration_channel_info is None else include_integration_channel_info)
        )

if __name__ == "__main__":
   
    parser = argparse.ArgumentParser(description='Generate numerators with FORM and yaml for Rust.',
                                 formatter_class=argparse.ArgumentDefaultsHelpFormatter)
    parser.add_argument('--diagrams_python_source', default='None', type=str,
                        help='path to the python diagram output files.')
    parser.add_argument('--model', default='sm-no_widths', type=str,
                        help='Path to UFO model to load.')
    parser.add_argument('--process', default='e+ e- > a > d d~', type=str,
                        help='Process definition to consider.')
    parser.add_argument('--cores', default=1, type=int,
                        help='Number of FORM cores')
    parser.add_argument('--restrict_card',
        default=pjoin(os.environ['MG5DIR'],'models','sm','restrict_no_widths.dat'), 
                        type=str, help='Model restriction card to consider.')
    args = parser.parse_args()

    if args.cores > 1:
        FORM_processing_options['cores'] = args.cores

    import alpha_loop.interface as interface
    cli = interface.alphaLoopInterface()

    cli.do_import('model %s'%args.model)
    computed_model = model_reader.ModelReader(cli._curr_model)
    computed_model.set_parameters_and_couplings(args.restrict_card)        
    process_definition=cli.extract_process(args.process, proc_number=0)

    FORM_processing_options['generate_renormalisation_graphs'] = False
    FORM_processing_options['generate_integrated_UV_CTs'] = False
    #FORM_processing_options['UV_min_dod_to_subtract'] = -2

    nestedbubbles = FORMSuperGraphList.from_squared_topology([('q1', 0, 1), ('p1', 1, 2), ('p2', 2, 3), ('p3', 2, 3),
            ('p4', 3, 4), ('p5', 2, 4), ('p6', 4, 1), ('q2', 4, 5)], "NestedBubbles", ['q1'], computed_model,
            loop_momenta_names=('p1', 'p2', 'p5'),overall_factor='k2.k2').produce_output() 

    #nestedbubbles = FORMSuperGraphList.from_squared_topology([('q1', 0, 1), ('p1', 1, 2), ('p2', 2, 2), ('p3', 2, 3),
    #        ('p4', 3, 2), ('p5', 3, 1), ('q2', 3, 4)], "NestedBubbles", ['q1'], computed_model,
    #        loop_momenta_names=('p1', 'p2', 'p3'),overall_factor='1').produce_output() 

    exit("A")

    # result is -2 Zeta[3] 3 Pi/(16 Pi^2)^3 = -5.75396*10^-6
    mercedes = FORMSuperGraphList.from_squared_topology([('q1', 0, 1), ('p1', 1, 2), ('p2', 2, 3), ('p3', 3, 6),
            ('p4', 6, 5), ('p5', 5, 1), ('p6', 2, 4), ('p7', 3, 4), ('p8', 4, 5), ('q2', 6, 7)], "Mercedes", ['q1'], computed_model,
            loop_momenta_names=('p1', 'p2', 'p3')).produce_output()

    # result is -5 Zeta[5] 4 Pi/(16 Pi^2)^4 = -1.04773*10^-7
    FORMSuperGraphList.from_squared_topology([('q1', 0, 1), ('p1', 1, 2), ('p2', 2, 7), ('p3', 7, 3), ('p4', 3, 6),
        ('p5', 6, 5), ('p6', 5, 1), ('p7', 2, 4), ('p8', 3, 4), ('p9', 4, 5), ('p10', 7, 4), ('q2', 6, 8)],
        "DoubleMercedes", ['q1'], computed_model, loop_momenta_names=('p1', 'p2', 'p3', 'p4')).produce_output()

    # result is -5 /2 Zeta[5] 4 Pi/(16 Pi^2)^4 = -5.23865e-08
    FORMSuperGraphList.from_squared_topology([('q1', 0, 1), ('p1', 1, 3), ('p2', 1, 4), ('p3',2, 3), ('p4', 2, 5),
        ('p5', 3, 6), ('p6',4, 7), ('p7', 4, 8), ('p8', 5, 7), ('p9', 5, 8), ('p10', 6, 7), ('p11',6, 8), ('q2', 2, 9)],
        "STF4L17", ['q1'], computed_model).produce_output()<|MERGE_RESOLUTION|>--- conflicted
+++ resolved
@@ -564,14 +564,6 @@
 
         all_lmbs = topo_generator.loop_momentum_bases()
         all_lmbs= [ tuple([edge_name_to_key[topo_generator.edge_map_lin[e][0]] for e in lmb]) for lmb in all_lmbs]
-<<<<<<< HEAD
-
-        # You can hack in here your desired LMB when using the FORM processing options:
-        #   set_FORM_option number_of_lmbs 1
-        #   set_FORM_option reference_lmb 1
-        # and then specify below your pq<i> desired basis, keeping in mind that the integers below must be '<i>-1'.
-        #all_lmbs = [ tuple([edge_name_to_key[topo_generator.edge_map_lin[e][0]] for e in (3,5,11,12)]), ]
-=======
         
         forced_LMB_index = None
         if FORM_processing_options['optimise_generation_lmb']:
@@ -595,7 +587,6 @@
                 lmb_metric.append((lmb_pdg_score, lmb_index))
             lmb_metric.sort(key=lambda score:score[0], reverse=True)
             forced_LMB_index = lmb_metric[0][1]
->>>>>>> d5fe16fc
 
         # Then overwrite the reference LMB if the user requested it
         if (FORM_processing_options['reference_lmb'] is not None) or (forced_LMB_index is not None):
@@ -1942,14 +1933,8 @@
             # numerator 
             if i==0:
                 r = g.generate_squared_topology_files(root_output_path, model, process_definition, n_jets, numerator_call, 
-<<<<<<< HEAD
-                                final_state_particle_ids, jet_ids=jet_ids, write_yaml=i==0, workspace=workspace, bar=bar, integrand_type=integrand_type)
-=======
                                 final_state_particle_ids, jet_ids=jet_ids, write_yaml=i==0, workspace=workspace, bar=bar, integrand_type=integrand_type, 
                                 include_integration_channel_info=include_integration_channel_info)
-            else:
-                g.replacement_rules = self[0].replacement_rules
->>>>>>> d5fe16fc
         #print(r)
         return r
 
