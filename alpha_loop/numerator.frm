#-
On statistics;
On nospacesinnumbers;

*--#[ setup :

#define PSI "1337"
#define GLU "21"
#define PHO "22"
#define EP "-11"
#define EM "11"
#define H "25"
#define GHO "82"
#define GHOBAR "-82"
#define FERM "-6,-5,-4,-3,-2,-1,1,2,3,4,5,6,-11,11,-12,12,-13,13"
#define Q "1,2,3,4,5,6"
#define QBAR "-1,-2,-3,-4,-5,-6"
#define QMASSLESS "1,2,3,4,5"
#define QBARMASSLESS "-1,-2,-3,-4,-5"
#define QMASSIVE "6,"
#define QBARMASSIVE "-6,"
#define L "11,12,13"
#define LBAR "-11,-12,-13"

S vev, pi;

Auto S mass;
Auto S yukawa;
CTable masses(-99:1338);
CTable gyq(-30:30);
CTable logmasses(-30:30);
CTable charges(-30:30);

#ifndef `OPTIMLVL'
    #define OPTIMLVL "4"
#endif 

#ifndef `OPTIMITERATIONS'
    #define OPTIMITERATIONS "100"
#endif

Fill gyq(1) = yukawa_d; * d
Fill gyq(2) = yukawa_u; * u
Fill gyq(3) = yukawa_s; * s
Fill gyq(4) = yukawa_c; * c
Fill gyq(5) = yukawa_b; * b
Fill gyq(6) = yukawa_t; * t
Fill gyq(11) = 0; * e-
Fill gyq(12) = 0; * mu-
Fill gyq(13) = 0; * ta-
Fill gyq(-1) = yukawa_d; * d
Fill gyq(-2) = yukawa_u; * u
Fill gyq(-3) = yukawa_s; * s
Fill gyq(-4) = yukawa_c; * c
Fill gyq(-5) = yukawa_b; * b
Fill gyq(-6) = yukawa_t; * t
Fill gyq(-11) = 0; * e+
Fill gyq(-12) = 0; * mu+
Fill gyq(-13) = 0; * ta+

#ifndef `HEAVYFERMIONS'
Fill masses(1) = 0;
Fill masses(2) = 0;
Fill masses(3) = 0;
Fill masses(4) = 0;
Fill masses(5) = mass_b;
Fill masses(6) = mass_t;
Fill masses(-1) = 0;
Fill masses(-2) = 0;
Fill masses(-3) = 0;
Fill masses(-4) = 0;
Fill masses(-5) = mass_b;
Fill masses(-6) = mass_t;
Fill masses(11) = 0;
Fill masses(12) = 0;
Fill masses(13) = 0;
Fill masses(-11) = 0;
Fill masses(-12) = 0;
Fill masses(-13) = 0;
#else
Fill masses(1) = mass_d;
Fill masses(2) = mass_u;
Fill masses(3) = mass_c;
Fill masses(4) = mass_s;
Fill masses(5) = mass_b;
Fill masses(6) = mass_t;
Fill masses(-1) = mass_d;
Fill masses(-2) = mass_u;
Fill masses(-3) = mass_c;
Fill masses(-4) = mass_s;
Fill masses(-5) = mass_b;
Fill masses(-6) = mass_t;
Fill masses(11) = mass_e;
Fill masses(12) = mass_mu;
Fill masses(13) = mass_tau;
Fill masses(-11) = mass_e;
Fill masses(-12) = mass_mu;
Fill masses(-13) = mass_tau;
#endif

Fill masses(-82) = 0;
Fill masses(82) = 0;
Fill masses(21) = 0;
Fill masses(22) = 0;
Fill masses(25) = mass_h;
Fill masses(1337) = 0;

Fill charges(1) = -1/3; * d
Fill charges(2) = 2/3; * u
Fill charges(3) = -1/3; * s
Fill charges(4) = 2/3; * c
Fill charges(5) = -1/3; * b
Fill charges(6) = 2/3; * t
Fill charges(11) = -1; * e
Fill charges(-1) = 1/3; * d
Fill charges(-2) = -2/3; * u
Fill charges(-3) = 1/3; * s
Fill charges(-4) = -2/3; * c
Fill charges(-5) = 1/3; * b
Fill charges(-6) = -2/3; * t
Fill charges(-11) = 1; * e

S D, ep(:3);
V p1,...,p40,k1,...,k40,c1,...,c40,fmb1,...,fmb40; * force this internal ordering in FORM
Auto V p,k,c;
Auto S lm,ext;
#ifdef `FOURDIM'
    Auto I mu=4,s=4;
#else
    Auto I mu=D,s=D;
#endif
Symbol ge, gs, ghhh, type, in, out, virtual;
Auto S x, idx, t, n;

Set dirac: s1,...,s40;
Set lorentz: mu1,...,mu40;
Set lorentzdummy: mud1,...,mud40;

CF gamma, gammatrace(c), GGstring, NN, vector,g(s),delta(s),T, counter,color, prop, replace;
CF f, vx, vxs(s), vec, vec1;
<<<<<<< HEAD
CF subs, configurations, conf, cmb, forestmb, diag, forestid, der, energy, spatial(s);
CF subgraph, uvconf, uvconf1, uvconf2, uvprop, uv, uvtopo, integrateduv;
=======
CF subs, configurations, conf, cmb, diag, der, energy, spatial(s);
CF subgraph, uvconf, uvconf1, uvconf2, uvprop, uv, integrateduv;
CT gammatracetensor(c);
>>>>>>> f4476819

S UVRenormFINITE;
S ICT, mUV, logmu, logmUV, logmt, mi1L1, alarmMi1L1;
Fill logmasses(6) = logmt;
Fill logmasses(-6) = logmt;

CF integratedct, rat, num, den;
Set ts: t0,...,t20;
CT penergy;
NF energync;
Symbol ca,cf,nf,[dabc^2],[d4RR],[d4RA],[d4AA];

S  i, m, n, ALARM;

#include- diacolor.h
Set colF: cOli1,...,cOli40;
Set colA: cOlj1,...,cOlj40;
Set colAdum: cOljj1,...,cOljj40;

Polyratfun rat;

*--#] setup :

#include tensorreduce.frm
#include integrateduv.frm

* Load the diagrams
#include- input_`SGID'.h

.sort:load-input;
Hide CONF;

*--#[ feynman-rules :

************************************************
* Substitute the Feynman rules for the numerator
************************************************

* Fix a quirk where 0 does not match to a vector
* The only 0 in a propagator or vertex is when a momentum is 0
* All indices and pdgs are non-zero
repeat id prop(?a, 0, ?b) = prop(?a, pzero, ?b);
repeat id vx(?a, 0, ?b) = vx(?a, pzero, ?b);

* do the spin sum external particles
repeat id prop(`PHO', in, p?, idx1?)*prop(`PHO', out, p?, idx2?) = d_(lorentz[idx1], lorentz[idx2]);
repeat id prop(x?{`L'}, in, p?, idx1?)*prop(x?{`L',}, out, p?, idx2?) = gamma(dirac[idx1], p, dirac[idx2]) + masses(x)*gamma(dirac[idx1], dirac[idx2]);
repeat id prop(x?{`Q'}, in, p?, idx1?)*prop(x?{`Q'}, out, p?, idx2?) = d_(colF[idx1], colF[idx2])*(gamma(dirac[idx1], p, dirac[idx2]) + masses(x)*gamma(dirac[idx1], dirac[idx2]));
repeat id prop(x?{`LBAR'}, out, p?, idx1?)*prop(x?{`LBAR'}, in, p?, idx2?) = gamma(dirac[idx1], p, dirac[idx2]) - masses(x)*gamma(dirac[idx1], dirac[idx2]);
repeat id prop(x?{`QBAR'}, out, p?, idx1?)*prop(x?{`QBAR'}, in, p?, idx2?) = d_(colF[idx1], colF[idx2])*(gamma(dirac[idx1], p, dirac[idx2]) - masses(x)*gamma(dirac[idx1], dirac[idx2]));

* virtual edges
id prop(`GLU', virtual, p?, idx1?, idx2?) = - i_ * d_(lorentz[idx1], lorentz[idx2]) * d_(colA[idx1], colA[idx2]);
id prop(x?{`GHO',`GHOBAR'}, virtual, p?, idx1?, idx2?) = - i_ *d_(colA[idx1], colA[idx2]);
id prop(`PHO', virtual, p?, idx1?, idx2?) = - i_ * d_(lorentz[idx1], lorentz[idx2]);
id prop(x?{`L'}, virtual, p?, idx1?, idx2?) = i_ * (gamma(dirac[idx2], p, dirac[idx1]) + masses(x) * gamma(dirac[idx2], dirac[idx1]));
id prop(x?{`LBAR'}, virtual, p?, idx1?, idx2?) = - i_ * (gamma(dirac[idx1], p, dirac[idx2]) + masses(x) * gamma(dirac[idx1], dirac[idx2]));
id prop(x?{`Q'}, virtual, p?, idx1?, idx2?) = i_ * (gamma(dirac[idx2], p, dirac[idx1]) + masses(x) * gamma(dirac[idx2], dirac[idx1])) * d_(colF[idx2], colF[idx1]);
id prop(x?{`QBAR'}, virtual, p?, idx1?, idx2?) = - i_ * (gamma(dirac[idx1], p, dirac[idx2]) + masses(x) * gamma(dirac[idx1], dirac[idx2])) * d_(colF[idx1], colF[idx2]);
id prop(`H', virtual, p?, idx1?, idx2?) = -i_;
id prop(`H', in, p?, idx1?) = 1;
id prop(`H', out, p?, idx1?) = 1;
id prop(`PSI', virtual, p?, idx1?, idx2?) = -i_;
id prop(`PSI', in, p?, idx1?) = 1;
id prop(`PSI', out, p?, idx1?) = 1;

if (count(prop, 1));
    Print "Unsubstituted propagator: %t";
    exit "Critical error";
endif;

.sort:feynman-rules-edges;

* vertices
id vx(x1?{`QBAR'}, `GLU', x2?{`Q'}, p1?, p2?, p3?, idx1?, idx2?, idx3?) = -gs * gamma(dirac[idx1], lorentz[idx2], dirac[idx3]) * T(colF[idx1], colA[idx2], colF[idx3]);
id vx(`GHOBAR', `GLU', `GHO', p1?, p2?, p3?, idx1?, idx2?, idx3?) = -gs * i_ * cOlf(colA[idx3], colA[idx2], colA[idx1]) * (1/2) * (p3(lorentz[idx2])-p1(lorentz[idx2]));
id vx(x1?{`QBAR'}, `PHO', x2?{`Q'}, p1?, p2?, p3?, idx1?, idx2?, idx3?) = charges(x2) * ge * i_* gamma(dirac[idx1], lorentz[idx2], dirac[idx3]) * d_(colF[idx1], colF[idx3]);
id vx(x1?{`LBAR'}, `PHO', x2?{`L'}, p1?, p2?, p3?, idx1?, idx2?, idx3?) = charges(x2) * ge * i_* gamma(dirac[idx1], lorentz[idx2], dirac[idx3]);
id vx(x1?{`QBAR'}, `H', x2?{`Q'}, p1?, p2?, p3?, idx1?, idx2?, idx3?) = -gyq(x1) * i_ * d_(dirac[idx1], dirac[idx3]) * d_(colF[idx1], colF[idx3]);
id vx(x1?{`LBAR'}, `H', x2?{`L'}, p1?, p2?, p3?, idx1?, idx2?, idx3?) = -gyq(x1) * i_ * d_(dirac[idx1], dirac[idx3]);
id vx(`H', `H', `H', p1?, p2?, p3?, idx1?, idx2?, idx3?) = -ghhh * i_;

id vx(`H', `GLU', `GLU', p1?, p2?, p3?, idx1?, idx2?, idx3?) = - i_ * d_(colA[idx2], colA[idx3]) * ( -gs^2/12/vev/pi^2 ) * (
    p3(lorentz[idx2])*p2(lorentz[idx3]) - p2.p3 * d_(lorentz[idx2], lorentz[idx3])
);
id vx(`H', `GLU', `GLU', `GLU', p4?, p1?, p2?, p3?, idx4?, idx1?, idx2?, idx3?) = i_ * gs * cOlf(colA[idx1], colA[idx2], colA[idx3]) * ( -gs^2/12/vev/pi^2 ) * (
    - d_(lorentz[idx1], lorentz[idx3]) * p1(lorentz[idx2])
    + d_(lorentz[idx1], lorentz[idx2]) * p1(lorentz[idx3])
    + d_(lorentz[idx2], lorentz[idx3]) * p2(lorentz[idx1])
    - d_(lorentz[idx1], lorentz[idx2]) * p2(lorentz[idx3])
    - d_(lorentz[idx2], lorentz[idx3]) * p3(lorentz[idx1])
    + d_(lorentz[idx1], lorentz[idx3]) * p3(lorentz[idx2])
);

#do i=3,20
    id vx(<x1?{`PSI',}>,...,<x`i'?{`PSI',}>, p1?, ...,p`i'?, idx1?, ..., idx`i'?) = (-1*i_)^(`i'-2);
#enddo

* delta_Z vertex

* The first multiplicity factor is always the loop multiplicity factor! It must be adjusted w.r.t to n_f!

* dZ massless quark
id vx(x1?{`QBARMASSLESS'}, x2?{`QMASSLESS'}, p1?, p2?, idx1?, idx2?) = (1/1) * (-1) * i_ * ((4/3)*gs^2/16/pi^2) * (1/ep) * gamma(dirac[idx1], p2, dirac[idx2]) * d_(colF[idx1], colF[idx2]);

* the finite part needs to be checked, also because the factor 4/3 on the pole of the mass correction is pure fudge for now.
* dZ massive quark
id vx(x1?{`QBARMASSIVE'}, x2?{`QMASSIVE'}, p1?, p2?, idx1?, idx2?) = (1/1) * (-1) * i_ * ((4/3)*gs^2/16/pi^2) * ( 
      (1/ep + UVRenormFINITE*(4 + 3*(logmu - logmasses(x1))) ) * ( -gamma(dirac[idx1], p1, dirac[idx2]) - masses(x1) * gamma(dirac[idx1], dirac[idx2]) ) 
    + (-3/ep + UVRenormFINITE*(-4 - 3*(logmu - logmasses(x1))) ) * masses(x1) * gamma(dirac[idx1], dirac[idx2]) ) * d_(colF[idx1], colF[idx2]);

* dZ gluon

* The version below is for contributions to the gluon wavefunction from g, gh and down quark only, so it is good for e+ e- > j j j / u c s b t
**id vx(`GLU', `GLU', p1?, p2?, idx1?, idx2?) = (1/3) * (-1) * i_ * d_(colA[idx1], colA[idx2]) * (gs^2/16/pi^2) * (
**    p1(lorentz[idx1]) * p1(lorentz[idx2]) * (
* gluon contribution
**        ( (-11)*(1/ep) )
* ghost contribution
**      + ( (-1/2)*(1/ep) )
**    )
**    - (p1.p1) * d_(lorentz[idx1], lorentz[idx2]) * (
* gluon contribution
**        ( (-19/2)*(1/ep) )
* ghost contribution
**      + ( (-1/2)*(1/ep) )
**    )
* one massive top quark contribution
**    +(p1(lorentz[idx1]) * p1(lorentz[idx2]) - (p1.p1) * d_(lorentz[idx1], lorentz[idx2])) * (
**        ( (+4/3) * ( (1/ep) + UVRenormFINITE* (logmu - logmt) ) )
**    )
**);

* The version below is for contributions to the gluon wavefunction from g, gh and down quark only, so it is good for e+ e- > j j j / u c s b t
id vx(`GLU', `GLU', p1?, p2?, idx1?, idx2?) = (1/3) * (-1) * i_ * d_(colA[idx1], colA[idx2]) * (gs^2/16/pi^2) * (
    p1(lorentz[idx1]) * p1(lorentz[idx2]) * (
* gluon contribution
        ( (-11)*(1/ep) )
* ghost contribution
      + ( (-1/2)*(1/ep) )
    )
    - (p1.p1) * d_(lorentz[idx1], lorentz[idx2]) * (
* gluon contribution
        ( (-19/2)*(1/ep) )
* ghost contribution
      + ( (-1/2)*(1/ep) )
    )
* one massless quark contribution
    +(p1(lorentz[idx1]) * p1(lorentz[idx2]) - (p1.p1) * d_(lorentz[idx1], lorentz[idx2])) * (
        (1)*( (+4/3)*(1/ep) )
    )
);

id D^n? = rat(D^n, 1);
.sort:feynman-rules-vertices-1;

* construct gamma string, drop odd-length gamma traces and symmetrize the trace
repeat id gamma(s1?,?a,s2?)*gamma(s2?,?b,s3?) = gamma(s1,?a,?b,s3);
id gamma(s1?,?a,s1?) = gammatrace(?a)*delta_(mod_(nargs_(?a), 2));

if (count(gamma, 1));
    Print "Unsubstituted gamma string: %t";
    exit "Critical error";
endif;

.sort:gamma-filter;

* TODO: use momentum conservation to reduce the number of different terms
#do i=1,1
    id once ifnomatch->skip vx(`GLU', `GLU', `GLU', p1?, p2?, p3?, idx1?, idx2?, idx3?) = i_ * gs * cOlf(colA[idx1], colA[idx2], colA[idx3]) *(
    - d_(lorentz[idx1], lorentz[idx3]) * p1(lorentz[idx2])
    + d_(lorentz[idx1], lorentz[idx2]) * p1(lorentz[idx3])
    + d_(lorentz[idx2], lorentz[idx3]) * p2(lorentz[idx1])
    - d_(lorentz[idx1], lorentz[idx2]) * p2(lorentz[idx3])
    - d_(lorentz[idx2], lorentz[idx3]) * p3(lorentz[idx1])
    + d_(lorentz[idx1], lorentz[idx3]) * p3(lorentz[idx2]));

    redefine i "0";
    label skip;

    B+ vx;
    .sort:3g;
    Keep brackets;
#enddo

* For the quartic gluon vertex we need an extra dummy index
Multiply counter(1);
repeat id vx(`GLU', `GLU', `GLU', `GLU', p1?, p2?, p3?, p4?, idx1?, idx2?, idx3?, idx4?)*counter(i?) = - counter(i + 1) * gs^2 * i_ *(
    + cOlf(colAdum[i], colA[idx1], colA[idx2]) * cOlf(colA[idx3], colA[idx4], colAdum[i])
        * (d_(lorentz[idx1], lorentz[idx4]) * d_(lorentz[idx2], lorentz[idx3]) - d_(lorentz[idx1], lorentz[idx3]) * d_(lorentz[idx2], lorentz[idx4]))
    + cOlf(colAdum[i], colA[idx1], colA[idx3]) * cOlf(colA[idx2], colA[idx4], colAdum[i])
        * (d_(lorentz[idx1], lorentz[idx4]) * d_(lorentz[idx2], lorentz[idx3]) - d_(lorentz[idx1], lorentz[idx2]) * d_(lorentz[idx3], lorentz[idx4]))
    + cOlf(colAdum[i], colA[idx1], colA[idx4]) * cOlf(colA[idx2], colA[idx3], colAdum[i])
        * (d_(lorentz[idx1], lorentz[idx3]) * d_(lorentz[idx2], lorentz[idx4]) - d_(lorentz[idx1], lorentz[idx2]) * d_(lorentz[idx3], lorentz[idx4]))
);
repeat id vx(`H', `GLU', `GLU', `GLU', `GLU', p5?, p1?, p2?, p3?, p4?, idx5?, idx1?, idx2?, idx3?, idx4?)*counter(i?) = - counter(i + 1) * gs^2 * i_ * ( -gs^2/12/vev/pi^2 ) * (
    + cOlf(colAdum[i], colA[idx1], colA[idx2]) * cOlf(colA[idx3], colA[idx4], colAdum[i])
        * (d_(lorentz[idx1], lorentz[idx4]) * d_(lorentz[idx2], lorentz[idx3]) - d_(lorentz[idx1], lorentz[idx3]) * d_(lorentz[idx2], lorentz[idx4]))
    + cOlf(colAdum[i], colA[idx1], colA[idx3]) * cOlf(colA[idx2], colA[idx4], colAdum[i])
        * (d_(lorentz[idx1], lorentz[idx4]) * d_(lorentz[idx2], lorentz[idx3]) - d_(lorentz[idx1], lorentz[idx2]) * d_(lorentz[idx3], lorentz[idx4]))
    + cOlf(colAdum[i], colA[idx1], colA[idx4]) * cOlf(colA[idx2], colA[idx3], colAdum[i])
        * (d_(lorentz[idx1], lorentz[idx3]) * d_(lorentz[idx2], lorentz[idx4]) - d_(lorentz[idx1], lorentz[idx2]) * d_(lorentz[idx3], lorentz[idx4]))
);
id counter(x?) = 1;

if (count(vx, 1));
    Print "Unsubstituted vertex: %t";
    exit "Critical error";
endif;

id D^n? = rat(D^n, 1);
.sort:feynman-rules-vertices-2;

******************
* Color evaluation
******************
repeat id T(cOli1?,?a,cOli2?)*T(cOli2?,?b,cOli3?) = T(cOli1,?a,?b,cOli3); * collect the colour string
id  T(cOli1?, ?a, cOli1?) = cOlTr(?a);
id  cOlTr(cOli1?) = 0;
id  cOlTr = cOlNR;
Multiply color(1);
repeat id cOlTr(?a)*color(x?) = color(x * cOlTr(?a));
repeat id cOlf(cOlj1?,cOlj2?,cOlj3?)*color(x?) = color(x * cOlf(cOlj1,cOlj2,cOlj3));
repeat id cOlNA*color(x?) = color(x * cOlNA);
repeat id cOlNR*color(x?) = color(x * cOlNR);
B+ color;
.sort:color-prep;
Keep brackets;
* TODO: do we need to set the dimension?
* Only evaluate this part per unique color by bracketing
Argument color;
    #call color
    #call simpli
    id  cOlI2R = cOlcR*cOlNR/cOlNA;
    id  cOlNR/cOlNA*cOlcR = cOlI2R;
    id  cOld33(cOlpR1,cOlpR2) = [dabc^2];
    id  cOlNR/cOlNA = nf/cf/2;
    id  cOlcR = cf;
    id  cOlcA = ca;
    id  cOlI2R = nf/2;
	id	cOld44(cOlpA1,cOlpA2) = [d4AA];
	id	cOld44(cOlpR1,cOlpR2) = [d4RR];
	id	cOld44(cOlpR1,cOlpA1) = [d4RA];

* set the SU(3) values
    id [dabc^2] = 15/18;
    id [d4AA] = 135;
    id [d4RR] = 5/12;
    id [d4RA] = 15/2;
    id cOlNR = 3;
    id cOlNA = 8;
    id cf = 4 / 3;
    id ca = 3;
    id nf = 1;
EndArgument;
.sort:color;

* set the SU(3) values
id cOlNR = 3;

Multiply counter(1);
repeat id gammatrace(?a,p?,?b)*counter(i?) = vec(p,lorentzdummy[i])*gammatrace(?a,lorentzdummy[i],?b)*counter(i+1);
id counter(n?) = 1;

id gammatrace(?a) = gammatracetensor(?a);
id vec(p?,mu?) = p(mu);
Multiply replace_(D, 4-2*ep);

#ifdef `FOURDIM'
    .sort
    Polyratfun;
    id rat(x1?,x2?) = x1/x2;
#endif

B+ gammatracetensor;
.sort:gamma-to-tensor;
Keep brackets;

#ifdef `FOURDIM'
    #do i=1,10
        id once gammatracetensor(?a) = g_(`i',?a);
        trace4 `i';
        B+ gammatracetensor;
        .sort:trace-`i';
        Keep brackets;
    #enddo
    .sort
    Polyratfun rat;
#else
* at this stage all indices should be inside the gammatracetensor only
    #call Gstring(gammatracetensor,1)
    Multiply replace_(D, 4-2*ep);
#endif

.sort:gamma-traces;

id color(x?) = x;

id pzero = 0; * Substitute the 0-momentum by 0
.sort:feynman-rules-final;
*--#] feynman-rules :

* If the expression is empty (due to color), we still write a file
#if ( termsin(F) == 0 )
    #write<out_`SGID'.proto_c> "#0 due to color\n"
    #write<out_integrand_`SGID'.proto_c> "#0 due to color\n"
#endif

*************************************************
* Process different configurations (bubbles, etc)
*************************************************

* process all the configurations
L F = F * CONF;
.sort
Drop CONF;

* multiply the numerator contribution of derivatives
id conf(?a,p?) = conf(?a) * penergy(p);
id conf(?a,x?) = conf(?a) * x; * note the type difference

* Take a single derivative in pbubble_i^0
* FIXME: if the number of terms is 0 after differentiating, this configuration will not be created
repeat;
    id once der(p?) = der*replace_(p, p + pzero * x);
    if ((count(der, 1)) && (count(x, 1) != 1)) Discard;
    id x = 1;
    id der = 1;
    id pzero.p? = penergy(p);

    argument subs;
        id x = 0; * undo the replacement in subs
    endargument;
endrepeat;

id subs(p1?,p2?) = replace_(p1, p2);
.sort:bubble-treatment;

* convert the polynomial to the cut momentum basis
* store a copy for the integrand routine in cmb
id conf(x?,x1?,cmb(?a),?b) = conf(x,x1,?b)*replace(?a)*cmb(?a);

* gradually transform the basis to prevent term blow-up
#do i=1,1
    id replace = 1;
    if (count(replace,1)) redefine i "0";

    AB+ cmb;
    .sort:cmb-1;
    Keep brackets; * make sure cmb is not replaced

    id replace(p1?,p2?,?a) = replace_(p1,p2)*replace(?a);
#enddo
.sort:cmb-2;

#if 0
* TODO: move
* compute the integrated UV counterterm
Multiply counter(1);
repeat id k1?.k2?*counter(n?) = vec(k1,n)*vec(k2,n)*counter(n + 1);
* convert every k^0 into k.p0select, where p0select is effectively (1,0,0,0)
* TODO: is this safe in D dimensions?  
repeat id penergy(k1?)*counter(n?) = vec(k1,n)*vec(p0select,n)*counter(n + 1);
id counter(x?) = 1;

#do i=1,1
    id ICT = -1; * we add back the counterterm

    id once integrateduv(?a,x?) = uvprop(?a)*x;
    if (count(uvprop,1)) redefine i "0";

    Multiply replace_(vec, vec1); * consider all vectors as external
    repeat id uvprop(k1?,n?)*vec1(k1?,n1?) = uvprop(k1,n)*vec(k1,n1);

    #call TensorReduce()

* contract all metrics
    repeat id g(n1?,n2?)*g(n2?,n3?) = g(n1,n3);
    id g(n1?,n1?) = rat(4-2*ep,1);
    repeat id vec1(p1?,n1?)*g(n1?,n2?) = vec1(p1,n2);

    .sort:tensor-projection-loop;

    if (count(uvprop,1));
* divide by the normalizing factor of the denominator that is added to the topology
* this is always 1/(k^2 - m_UV^2)^3 = -i / (4 pi)^2 * 1/2 * 1/mUV^2
        Multiply i_ * (4 * pi)^2 * 2 * mUV^2;

        #call IntegrateUV()
    endif;

    Multiply replace_(D, 4 - 2 * ep);
    id ep^n1? = rat(ep^n1,1);

    .sort:ibp-reduction;
#enddo

id vec1(k1?,n?)*vec1(k2?,n?) = k1.k2;
id k1?.p0select = penergy(k1);

* Substitute the masters and expand in ep
#call SubstituteMasters()
.sort:integrated-ct-1;

PolyRatFun;
id rat(x1?) = x1;
if (count(ep, 1) != `SELECTEDEPSILONORDER') Discard; * keep only the ep^0 piece
id ep^n? = 1;
#if `UVRENORMFINITEPOWERTODISCARD' > 0
    if (count(UVRenormFINITE, 1) >= `UVRENORMFINITEPOWERTODISCARD') Discard; * Discard UVRenormFinite pieces up to some order
#elseif  `UVRENORMFINITEPOWERTODISCARD' < 0
    if (count(UVRenormFINITE, 1) < -`UVRENORMFINITEPOWERTODISCARD') Discard; * Keep UVRenormFinitiePieces up to some order
#endif
id UVRenormFINITE^n? = 1;

.sort:integrated-ct-2;

#endif

* Expand
Multiply replace_(D, 4 - 2 * ep);
id ep^n1? = rat(ep^n1,1);
.sort
PolyRatFun rat(expand,ep,{`MAXPOLE'+`SELECTEDEPSILONORDER'});
Keep brackets;
.sort:integrated-ct-1;

PolyRatFun;
id rat(x1?) = x1;
if (count(ep, 1) != `SELECTEDEPSILONORDER') Discard; * keep only the ep^0 piece
id ep^n? = 1;
#if `UVRENORMFINITEPOWERTODISCARD' > 0
    if (count(UVRenormFINITE, 1) >= `UVRENORMFINITEPOWERTODISCARD') Discard; * Discard UVRenormFinite pieces up to some order
#elseif  `UVRENORMFINITEPOWERTODISCARD' < 0
    if (count(UVRenormFINITE, 1) < -`UVRENORMFINITEPOWERTODISCARD') Discard; * Keep UVRenormFinitiePieces up to some order
#endif
id UVRenormFINITE^n? = 1;
.sort


* If the expression is empty (due to epsilon pole selection), we still write a file
#if ( termsin(F) == 0 )
    #write<out_`SGID'.proto_c> "#0 due to epsilon pole selection\n"
    #write<out_integrand_PF_`SGID'.proto_c> "#0 due to epsilon pole selection\n"
    #write<out_integrand_LTD_`SGID'.proto_c> "#0 due to epsilon pole selection\n"
#endif

* now extract the energy components of the LTD loop variables
id k1?.k2? = g(k1, k2);
repeat id conf(x?,?a,k1?,?b)*g(k1?,k2?) = conf(x,?a,k1,?b)*f(k1,k2);
id g(p1?,p2?) = p1.p2;
symmetrize f;
id f(?a) = f(?a,1);
id f(?a,n1?)*f(?a,n2?) = f(?a,n1+n2);

B+ f;
.sort:energy-splitoff-1;
Keep brackets;
id f(k1?,k2?,n?) = (penergy(k1)*penergy(k2)-spatial(k1,k2))^n;

B+ conf,penergy,energy;
.sort:energy-splitoff-2;
Keep brackets;

repeat id conf(x?,?a,k1?,?b)*penergy(k1?) = conf(x,?a,k1,?b)*energy(k1);

repeat id energy(?a)*energy(?b) = energy(?a,?b);
symmetrize energy;
id energy(?a) = energy(f(?a));
if (count(energy,1) == 0) Multiply energy(f(c0)); * signal with c0 that we are dealing with the constant term
.sort:energy-splitoff-3;

id energy(f(?a)) = energy(?a);
chainout energy;
id energy(c0) = 1;

* collect all the energies in the diagram
repeat id forestid(?a,p1?,p2?,?b) = forestid(?a,p1,0,p2,?b);
id forestid(?a,p1?) = forestid(?a,p1,0);
repeat id energy(c?)*forestid(?a,c?,n?,?b) = forestid(?a,c,n+1,?b);

if (count(energy,1));
    Print "Energy left: %t";
    exit "Error";
endif;

repeat id cmb(?a)*forestid(?b) = f(forestid(?b,cmb(?a)))*cmb(?a);
id cmb(?a) = 1; * TODO: no longer needed?
id f(?a) = forestid(?a);
argtoextrasymbol tonumber,forestid,1;
#redefine oldextrasymbols "`extrasymbols_'"

.sort:diag-1;
#redefine forestend "`extrasymbols_'"
#do ext={`oldextrasymbols'+1},`forestend'
    L forest{`ext'-`oldextrasymbols'} = extrasymbol_(`ext');
#enddo
#define forestcount "{`forestend'-`oldextrasymbols'}"

id forestid(x1?,?a,x3?) = forestid(?a)*forest(x1)*x3*conf(-1,x1);

* Create the local UV counterterm
* TODO: create a new expr per UV subgraph as well since it gens many terms?

B+ subgraph;
.sort:uv-subgraphs;
Keep brackets;

id subgraph(?a,uvconf(?b,x?)) = subgraph(?a,uvconf(?b,uvdiag(x)));
* uvdiag is filled in from the table and yields a uvconf
id subgraph(?a,uvconf(?b,uvconf(?c,x?))) = subgraph(?a,uvconf(?b,x));

repeat;
* all subgraphs without dependencies can be treated at the same time
* multiply each graph with -1 to correctly subtract it
    id subgraph(x1?, x2?) = -uvconf1(x1, x2);
    argument uvconf1,2;
        id uvconf(x2?,?a,x3?) = tmax^x2 * uvconf1(?a) * x3;
        chainout uvconf1;
        repeat id uvconf1(p?)*uvconf1(p?) = uvconf1(p);
        id uvconf1(p?) = replace_(p, t * p);

        argument uvprop,1,vxs,uvtopo;
            id t = 1; * it could be that the LTD momentum also makes an appearance as an external momentum
        endargument;

* Taylor expand the propagators to the right depth
* p carries a t dependence that determines the order
* t1 determines the powers of the UV propagator

* expand the propagators without loop momentum dependence
        id uvprop(k?,t1?,0,m?) = uvprop(k,t1,1,m) * (1 - (mUV^2*t^2-m^2*t^2) * t1 + (mUV^2*t^2-m^2*t^2)^2 * t1^2 + ALARM * t^5);
        id t^x1?*tmax^x2? = t^x1*tmax^x2 * theta_(x2-x1);
        repeat;
            id once ifnomatch->skiptruncation uvprop(k?,t1?,p?,m?)*t^x1?*tmax^x2? = uvprop(k,t1,1,m) * t^x1*tmax^x2 * theta_(x2-x1) *
                (1 +
                    (-2*p.k-(p.p+mUV^2*t^2-m^2*t^2)) * t1 +
                    (+4*p.k^2+4*p.k*(p.p+mUV^2*t^2-m^2*t^2)+(p.p+mUV^2*t^2-m^2*t^2)^2) * t1^2 +
                    (-8*p.k^3-12*p.k^2*(p.p+mUV^2*t^2-m^2*t^2)) * t1^3 +
                    (16*p.k^4) * t1^4 +
                    ALARM * t^5);
            id t^x1?*tmax^x2? = t^x1*tmax^x2 * theta_(x2-x1);
            label skiptruncation;
        endrepeat;

        id t = 1;
        id tmax = 1;

        if (count(ALARM, 1));
            Print "UV Taylor expansion depth exceeded.";
            exit "";
        endif;

* match the denominator structure to a diagram
        id uvprop(?a,m?) = uvprop(?a);
        repeat id t1?ts^n2? = tmp(t1,n2);
        repeat id uvprop(k?,t1?,n1?)*uvprop(k?,t1?,n2?) = uvprop(k,t1,n1+n2); 
        repeat id uvprop(k?,t1?,n1?)*uvtopo(x?,x1?,?a)*tmp(t1?,n2?) = uvprop(k,n1 + n2)*uvtopo(x,x1*t1^n2,?a);
        id uvprop(k?,t1?ts,n?) = uvprop(k, n);

        #call uvmap()
        if (count(uvtopo, 1, tmp, 1));
            Print "Unsubstituted UV topology: %t";
            exit "Critical error";
        endif;
        
* collect all uv propagators of the subgraph
        Multiply replace_(vxs, vx);
        if (count(ICT, 1) == 0);
            id uvprop(?a) = 1;
            id vx(?a) = 1;
        else;
            id 1/ICT = ICT;
        endif;

        chainin uvprop;
        id uvprop(?a) = uvprop(?a, 1);
        repeat id vx(?a)*uvprop(?b,x?) = uvprop(?b, x*vx(?a));
        Multiply replace_(vx, vxs);
        id uvprop(?a) = integrateduv(?a);
    endargument;
    id uvconf1(?a) = uvconf(?a);

* now fill in the subgraph evaluation into the supergraph
    repeat id subgraph(x1?,?a,n?,?b,uvconf(?c,x2?))*uvconf(n?,x3?) = subgraph(x1,?a,?b,uvconf(?c,x2*x3));
endrepeat;

id uvconf(x?,x1?) = x1;
if (count(subgraph, 1));
    Print "Unsubstituted UV subgraph: %t";
    exit "Critical error";
endif;

.sort

id cmb(?a) = cmb(?a)*replace(?a);
AB+ cmb;
.sort
Keep brackets;
id replace(?a) = replace_(?a);
.sort:pf-splitoff;
*    Hide F;

* add the powers of the energies
repeat id forestid(?a,p?,n?,?b)*diag(?c,p?,p1?,?d) = forestid(?a,p,n,?b)*diag(?c,p,n,p1,?d);
repeat id forestid(?a,p?,n?,?b)*diag(?c,p?) = forestid(?a,p,n,?b)*diag(?c,p,n);

if (expression(F) == 0);
    id forestid(?a) = 1;
endif;

* The UV counterterm procedure may have create new dot products for which we extract the energies now
* now extract the energy components of the LTD loop variables
id k1?.k2? = g(k1, k2);
repeat id diag(?a,k1?,?b)*g(k1?,k2?) = diag(?a,k1,?b)*f(k1,k2); * FIXME: is this safe? we may have to transform the basis first
id g(p1?,p2?) = p1.p2;
symmetrize f;
id f(?a) = f(?a,1);
id f(?a,n1?)*f(?a,n2?) = f(?a,n1+n2);

B+ f;
.sort:energy-splitoff-1;
Keep brackets;
id f(k1?,k2?,n?) = (penergy(k1)*penergy(k2)-spatial(k1,k2))^n;

B+ diag,penergy,energy;
.sort:energy-splitoff-2;
Keep brackets;

repeat id diag(?a,k1?,?b)*penergy(k1?) = diag(?a,k1,?b)*energy(k1);

repeat id energy(?a)*energy(?b) = energy(?a,?b);
symmetrize energy;
id energy(?a) = energy(f(?a));
.sort:energy-splitoff-3;

B energy,diag,cmb,forestmb;
.sort:energy-splitoff-4;
Keep brackets;

id energy(f(?a)) = energy(?a);
chainout energy;
id energy(c0) = 1;

* apply the transformation to the forest basis, only for the energies
B+ diag, energy, forestmb;
Print +s;
.sort:fmb-1;
Keep brackets;
id forestmb(?a) = replace_(?a);

.sort:fmb-2;
Hide F;

* collect all the energies in the diagram
repeat id diag(?a,p1?,p2?,?b) = diag(?a,p1,0,p2,?b);
id diag(?a,p1?) = diag(?a,p1,0);

repeat id energy(k?)*diag(?a,k?,n?,?b) = diag(?a,k,n+1,?b);

if (count(energy,1));
    Print "Energy left: %t";
endif;

if (count(cmb,1) == 0);
    Print "CMB missing: %t";
endif;
.sort

*********************************************
* Construction of the integrand
*********************************************

#if (`INTEGRAND' == "LTD") || (`INTEGRAND' == "both")
    Hide forest1,...,forest`forestcount';

* copy the forest since LTD and PF may map the diag calls differently
* TODO: unify call
    #do i=1,`forestcount'
        L forestltd`i' = forest`i';
    #enddo

    .sort
    #include- ltdtable_`SGID'.h

* map all diagrams to their unique representative
    id diag(x1?,x2?,?a) = diag(ltdmap(x1,x2),?a);
    id diag(diag(?a),?b) = diag(?a,?b);

    repeat id cmb(?a)*diag(?b) = f(diag(?b,cmb(?a)))*cmb(?a);
    id f(?a) = diag(?a);
    argtoextrasymbol tonumber,diag,1;
    #redefine oldextrasymbols "`extrasymbols_'"

    .sort:diag-1;
    #redefine diagend "`extrasymbols_'"
    #do ext={`oldextrasymbols'+1},`diagend'
        L diag{`ext'-`oldextrasymbols'} = extrasymbol_(`ext');
    #enddo
    #define diagcount "{`diagend'-`oldextrasymbols'}"

    id diag(x1?,x2?,?a,x3?) = diag(?a)*ltdtopo(x1,x2)*x3*conf(-1,x1,x2);
    id cmb(?a) = replace_(?a);
    .sort:ltd-splitoff;
    Hide forestltd1,...,forestltd`forestcount';

* transform the LTD energies back to normal energies
    id energy(f(?a)) = energy(?a);
    chainout energy;
    id energy(c0) = 1;

    repeat id ltdcbtolmb(?a,fmb1?,x?,?b)*diag(fmb1?,n?,?c) = x^n*ltdcbtolmb(?a,fmb1,x,?b)*diag(?c);
    id diag = 1;
    id ltdcbtolmb(?a) = 1;

    if (count(diag,1));
        Print "Unsubstituted energies: %t";
        exit "Critical error";
    endif;

    .sort:energy-replacement;

    id prop(?a) = prop(-1,?a);
    repeat id prop(x1?,x?,?a)*prop(x2?,x?,?a) = prop(x1+x2,x,?a);

    #do i = 1,`NFINALMOMENTA'
        id once der(ltd1?,n?,?a) = f(ltd1,n)*der(?a)/fac_(n);
* write the numerator as a propagator
        id ltd1?^n?*f(ltd1?,n1?) = prop(n,-1,1,ltd1,0,0)*f(ltd1,n1);
        repeat id prop(x1?,x?,?a)*prop(x2?,x?,?a) = prop(x1+x2,x,?a);
* perform the derivative
        repeat id all prop(n2?,x1?,?a,n1?,ltd1?,?b)*f(ltd1?,n3?{>0}) = n2*n1*prop(n2-1,x1,?a,n1,ltd1,?b)*f(ltd1,n3 - 1);

        id prop(n?{>=0},-1,1,E?,0,0) = E^n;

        id f(ltd1?,0) = 1;

        if (count(f,1));
            Print "Derivative left in result: %t";
            exit "Critical error";
        endif;
        .sort:der-`i';
    #enddo
    id der = 1;

* rewrite the propagators
    id energies(0) = 0;
    id prop(n?,x?,?a) = invdset[x]^(-n);

* set the ltd energies (including cut sign)
    id ltdenergy(?a) = replace_(?a);

    argument ellipsoids;
        id energies(0) = 0;
    endargument;

    .sort
    UnHide forestltd1,...,forestltd`forestcount';
    .sort:pf-num;
    Drop diag1,...,diag`diagcount',forestltd1,...,forestltd`forestcount';

* now add all LTD structures as a special conf
    #if `diagcount' > 0
        L FINTEGRANDLTD = F + <diag1*conf(-{1+`forestcount'})>+...+<diag`diagcount'*conf(-{`diagcount'+`forestcount'})> + <forestltd1*conf(-1)>+...+<forestltd`forestcount'*conf(-`forestcount')>;
    #endif

    id conf(x?)*conf(x1?{<0},?a) = conf(x,?a); *TODO: is this correct?

* TODO: deprecated
    #if (`SUMDIAGRAMSETS' == "onlysum")
        id conf(x?{>=0},x1?,?a) = conf(1000 + x1);
    #elseif (`SUMDIAGRAMSETS' == "both")
        id conf(x?{>=0},x1?,?a) = conf(x,?a) + conf(1000 + x1);
    #endif

    .sort:integrand-ltd;
    #if (`INTEGRAND' == "both")
        Hide FINTEGRANDLTD;
        UnHide forest1,...,forest`forestcount';
        delete extrasymbols>`oldextrasymbols';
    #endif
#endif

#if (`INTEGRAND' == "PF") || (`INTEGRAND' == "both")
    .sort
    #include- pftable_`SGID'.h
    .sort:load-pf;

* map all diagrams to their unique representative
    id diag(x1?,x2?,?a) = diag(pfmap(x1,x2),?a);
    id diag(diag(?a),?b) = diag(?a,?b);

    repeat id cmb(?a)*diag(?b) = f(diag(?b,cmb(?a)))*cmb(?a);
    id f(?a) = diag(?a);
    argtoextrasymbol tonumber,diag,1;
    #redefine oldextrasymbols "`extrasymbols_'"

    .sort:diag-1;
    #redefine diagend "`extrasymbols_'"
    #do ext={`oldextrasymbols'+1},`diagend'
        L diag{`ext'-`oldextrasymbols'} = extrasymbol_(`ext');
    #enddo
    #define diagcount "{`diagend'-`oldextrasymbols'}"

    id diag(x1?,x2?,?a,x3?) = diag(?a)*pftopo(x1,x2)*x3*conf(-1,x1,x2);
    id cmb(?a) = replace_(?a);
    .sort:pf-splitoff;
    Hide forest1,...,forest`forestcount';

* apply the numerator procedure
    #do i = 0,{`NFINALMOMENTA'-1}
        id diag(p?,n?,?a) = diag(?a)*x1^n*f(p);
        repeat id energy(p?)*f(p?) = x1*f(p); * energies could come from previous iteration
        id f(p?) = 1;
        id once num(ncmd(?z),?x) =ncmd(?z)*num(?x);
        B+ ncmd, x1;
        .sort:collect-ncmd;
        keep brackets;

        id x1^r?*ncmd(?z,x?) = sum_(s,0, r - nargs_(?z), a(r,s,?z)*x^s);
        B+ a;
        .sort:collect-a;
        keep brackets;

        repeat id a(r?,s?,?z,x?) = -sum_(s1, s+1,r-nargs_(?z), a(r,s1,?z)*x^(s1-s-1));
        id a(r?,s?) = delta_(r,s);
        .sort:energy-`i';
    #enddo
    id diag = 1;
    id num = 1;

* check that the substitution is complete
    if (count(ncmd, 1,num,1,a, 1, energy, 1, diag, 1));
        Print "Unsubstituted ncmd: %t";
        exit "Critical error";
    endif;

    .sort

    UnHide forest1,...,forest`forestcount';
    .sort:pf-num;
    Drop diag1,...,diag`diagcount',forest1,...,forest`forestcount';

* now add all PF structures as a special conf
    #if `diagcount' > 0
        L FINTEGRANDPF = F + <diag1*conf(-{1+`forestcount'})>+...+<diag`diagcount'*conf(-{`diagcount'+`forestcount'})> + <forest1*conf(-1)>+...+<forest`forestcount'*conf(-`forestcount')>;
    #endif

    id conf(x?)*conf(x1?{<0},?a) = conf(x,?a); *TODO: is this correct?

* TODO: deprecated
    #if (`SUMDIAGRAMSETS' == "onlysum")
        id conf(x?{>=0},x1?,?a) = conf(1000 + x1);
    #elseif (`SUMDIAGRAMSETS' == "both")
        id conf(x?{>=0},x1?,?a) = conf(x,?a) + conf(1000 + x1);
    #endif

    .sort
    #if (`INTEGRAND' == "both")
        UnHide FINTEGRANDLTD;
    #endif
#endif

* fill in the shifts
id replace(?a) = replace_(?a);
id energy(p?) = penergy(p);
id energies(p?) = penergy(p);

B+ penergy,spatial,energies,allenergies, ellipsoids, constants;
.sort:func-prep;
Keep brackets;

argument ellipsoids;
    id energies(p?) = penergy(p);
endargument;

repeat id allenergies(p?,?a) = energync(p.p)*allenergies(?a);
argument energync;
    id p1?.p2? = spatial(p1, p2);
endargument;
chainin energync;
id energync(?a)*allenergies = allenergies(?a);
id allenergies(?a) = energies(?a);

repeat id constants(p?,?a) = energync(p.p)*constants(?a);
chainin energync;
id energync(?a)*constants = constants(?a);

argument ellipsoids, constants;
    id energy(p?) = penergy(p);
endargument;

* Convert the dot products and energies to a symbol
#$MAXK = `NFINALMOMENTA';
#$MAXP = `NINITIALMOMENTA';
#$OFFSET = 0;
#do i=1,`$MAXP'
    id penergy(p`i') = lm`$OFFSET';
    argument energies, ellipsoids, constants;
        id penergy(p`i') = lm`$OFFSET';
    endargument;
    #$OFFSET = $OFFSET + 1;
    #do j=`i',`$MAXP'
        argument energies, ellipsoids, constants;
            id p`i'.p`j' = lm`$OFFSET';
        endargument;
        #$OFFSET = $OFFSET + 1;
        id spatial(p`i', p`j') = lm`$OFFSET';
        argument energies;
            id spatial(p`i', p`j') = lm`$OFFSET';
        endargument;
        #$OFFSET = $OFFSET + 1;
    #enddo
#enddo

#do i=1,`$MAXK'
    id penergy(c`i') = lm`$OFFSET';
    argument energies, ellipsoids, constants;
        id penergy(c`i') = lm`$OFFSET';
    endargument;
    #$OFFSET = $OFFSET + 1;
    #do j=1,`$MAXP'
        argument energies, ellipsoids, constants;
            id c`i'.p`j' = lm`$OFFSET';
        endargument;
        #$OFFSET = $OFFSET + 1;
        id spatial(p`j', c`i') = lm`$OFFSET';
        argument energies;
            id spatial(p`j', c`i') = lm`$OFFSET';
        endargument;
        #$OFFSET = $OFFSET + 1;
    #enddo

    #do j=`i',`$MAXK'
        argument energies, ellipsoids, constants;
            id c`i'.c`j' = lm`$OFFSET';
        endargument;
        #$OFFSET = $OFFSET + 1;
        id spatial(c`i', c`j') = lm`$OFFSET';
        argument energies;
            id spatial(c`i', c`j') = lm`$OFFSET';
        endargument;
        #$OFFSET = $OFFSET + 1;
    #enddo
#enddo

.sort:conv-func;

#$OFFSET = 0;
#do i=1,`$MAXP'
    #$OFFSET = $OFFSET + 1;
    #do j=`i',`$MAXP'
        id p`i'.p`j' = lm`$OFFSET';
        #$OFFSET = $OFFSET + 2;
    #enddo
#enddo

#do i=1,`$MAXK'
    #$OFFSET = $OFFSET + 1;
    #do j=1,`$MAXP'
        id c`i'.p`j' = lm`$OFFSET';
        #$OFFSET = $OFFSET + 2;
    #enddo

    #do j=`i',`$MAXK'
        id c`i'.c`j' = lm`$OFFSET';
        #$OFFSET = $OFFSET + 2;
    #enddo
#enddo
.sort:conv-dots;

* split off every energy configuration into a new expression
B+ conf;
.sort:conf-collect;
Keep brackets;

#do INTEGRANDTYPE = {PF,LTD}
    #if (`INTEGRAND' == `INTEGRANDTYPE') || (`INTEGRAND' == "both")
        Hide;
        UNHide FINTEGRAND`INTEGRANDTYPE';
        NHide FINTEGRAND`INTEGRANDTYPE';

        B+ conf;
        .sort
        Keep brackets;

        id conf(?a) = conf(conf(?a));
        argtoextrasymbol tonumber,conf,1;
        #redefine oldextrasymbols "`extrasymbols_'"
        B+ conf;
        .sort:conf-1;
        Hide FINTEGRAND`INTEGRANDTYPE';
        #redefine energysymbolstart "`extrasymbols_'"
        #do ext={`oldextrasymbols'+1}, `energysymbolstart'
            #write "START integrand"
            #$conf = extrasymbol_(`ext');
            #write<out_integrand_`INTEGRANDTYPE'_`SGID'.proto_c> "#CONF\n%$", $conf;
            L FF`ext' = FINTEGRAND`INTEGRANDTYPE'[conf(`ext')];

            $isdenominator = 0;
            inside $conf;
                if (match(conf(x?{<0},x1?,x2?))) $isdenominator = 1;
            endinside;
            $ellipsoids = 0;
            $energies = 0;
            $constants = 0;
            id ellipsoids(?a$ellipsoids) = 1;
            id energies(?a$energies) = 1;
            id constants(?a$constants) = 1;
            .sort
            #if (`$isdenominator' == 1)
                #write<out_integrand_`INTEGRANDTYPE'_`SGID'.proto_c> "#CONSTANTS\n%$\n#CONSTANTS", $constants
                #write<out_integrand_`INTEGRANDTYPE'_`SGID'.proto_c> "#ENERGIES\n%$\n#ENERGIES", $energies
                #write<out_integrand_`INTEGRANDTYPE'_`SGID'.proto_c> "#ELLIPSOIDS\n%$\n#ELLIPSOIDS",$ellipsoids

* FIXME: for now, we don't optimize the PF denominators
                Format C;
                Format O1,stats=on;
            #else
                Format C;
                #if `OPTIMLVL' > 1
                    Format O`OPTIMLVL',method=`OPTIMISATIONSTRATEGY',stats=on,saIter=`OPTIMITERATIONS';
                #else
                    Format O1,stats=on;
                #endif
            #endif 

* Optimize the output
            #Optimize FF`ext'
            #write<out_integrand_`INTEGRANDTYPE'_`SGID'.proto_c> "%O"
            #write<out_integrand_`INTEGRANDTYPE'_`SGID'.proto_c> "\n\treturn %E;",FF`ext'
            .sort:optim-`ext'-1;

            #clearoptimize;
            .sort:optim-`ext'-2;
            Format O0;
            Format normal;
            Drop FF`ext';
            #write "END integrand"
        #enddo
        .sort
        Drop FINTEGRAND`INTEGRANDTYPE';
        delete extrasymbols>`oldextrasymbols';
    #endif
#enddo

.end<|MERGE_RESOLUTION|>--- conflicted
+++ resolved
@@ -138,14 +138,9 @@
 
 CF gamma, gammatrace(c), GGstring, NN, vector,g(s),delta(s),T, counter,color, prop, replace;
 CF f, vx, vxs(s), vec, vec1;
-<<<<<<< HEAD
 CF subs, configurations, conf, cmb, forestmb, diag, forestid, der, energy, spatial(s);
 CF subgraph, uvconf, uvconf1, uvconf2, uvprop, uv, uvtopo, integrateduv;
-=======
-CF subs, configurations, conf, cmb, diag, der, energy, spatial(s);
-CF subgraph, uvconf, uvconf1, uvconf2, uvprop, uv, integrateduv;
 CT gammatracetensor(c);
->>>>>>> f4476819
 
 S UVRenormFINITE;
 S ICT, mUV, logmu, logmUV, logmt, mi1L1, alarmMi1L1;
