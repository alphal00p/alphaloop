--- conflicted
+++ resolved
@@ -1601,8 +1601,6 @@
 id energy(p?) = penergy(p);
 id energies(p?) = penergy(p);
 
-<<<<<<< HEAD
-=======
 * Append the final momenta to the initial ones
 #$MAXK = `NFINALMOMENTA';
 #$MAXP = `NINITIALMOMENTA';
@@ -1614,8 +1612,6 @@
 #enddo
 #$MAXP = $MAXP + $MAXK;
 
-B+ penergy,spatial,energies,allenergies,ellipsoids,constants;
->>>>>>> 1e590e7b
 .sort:func-prep;
 
 argument ellipsoids, dot;
@@ -1659,36 +1655,6 @@
     #enddo
 #enddo
 
-<<<<<<< HEAD
-#do i=1,`$MAXK'
-    id penergy(c`i') = lm`$OFFSET';
-    argument energies, ellipsoids, constants, dot;
-        id penergy(c`i') = lm`$OFFSET';
-    endargument;
-    #$OFFSET = $OFFSET + 1;
-    #do j=1,`$MAXP'
-        argument energies, ellipsoids, constants, dot;
-            id c`i'.p`j' = lm`$OFFSET';
-        endargument;
-        #$OFFSET = $OFFSET + 1;
-        id spatial(p`j', c`i') = lm`$OFFSET';
-        argument energies, dot;
-            id spatial(p`j', c`i') = lm`$OFFSET';
-        endargument;
-        #$OFFSET = $OFFSET + 1;
-    #enddo
-
-    #do j=`i',`$MAXK'
-        argument energies, ellipsoids, constants, dot;
-            id c`i'.c`j' = lm`$OFFSET';
-        endargument;
-        #$OFFSET = $OFFSET + 1;
-        id spatial(c`i', c`j') = lm`$OFFSET';
-        argument energies, dot;
-            id spatial(c`i', c`j') = lm`$OFFSET';
-        endargument;
-        #$OFFSET = $OFFSET + 1;
-=======
 .sort:conv-func;
 
 #do i1=1,`$MAXP'
@@ -1701,7 +1667,6 @@
                 #$OFFSET = $OFFSET + 1;
             #enddo
         #enddo
->>>>>>> 1e590e7b
     #enddo
 #enddo
 
