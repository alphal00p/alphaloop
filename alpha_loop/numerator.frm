--- conflicted
+++ resolved
@@ -478,96 +478,6 @@
 
 id subs(p1?,p2?) = replace_(p1, p2);
 .sort:bubble-treatment;
-<<<<<<< HEAD
-=======
-Keep brackets;
-
-* TODO: do the local UV construction in the cmb
-argument uv;
-    id subgraph(?a,uvconf(?b,x?)) = subgraph(?a,uvconf(?b,uvdiag(x)));
-* uvdiag is filled in from the table and yields a uvconf
-    id subgraph(?a,uvconf(?b,uvconf(?c,x?))) = subgraph(?a,uvconf(?b,x));
-
-   repeat;
-* all subgraphs without dependencies can be treated at the same time
-* multiply each graph with -1 to correctly subtract it
-        id subgraph(x1?, x2?) = -uvconf1(x1, x2);
-        argument uvconf1,2;
-            id uvconf(x1?,x2?,?a,x3?) = uvconf2(x1) * tmax^x2 * uvconf1(?a) * x3;
-            chainout uvconf1;
-            repeat id uvconf1(p?)*uvconf1(p?) = uvconf1(p);
-            id uvconf1(p?) = replace_(p, t * p);
-
-            argument uvprop,1,vxs;
-                id t = 1; * it could be that the LTD momentum also makes an appearance as an external momentum
-            endargument;
-
-            id m?!{tmax,} = t*m; * rescale all masses in the numerator
-
-* Taylor expand the propagators to the right depth
-* p carries a t dependence that determines the order
-* t1 determines the powers of the UV propagator
-
-* expand the propagators without loop momentum dependence
-            id uvprop(k?,t1?,0,m?) = uvprop(k,t1,1,m) * (1 - (mUV^2*t^2-m^2*t^2) * t1 + (mUV^2*t^2-m^2*t^2)^2 * t1^2 + ALARM * t^5);
-            id t^x1?*tmax^x2? = t^x1*tmax^x2 * theta_(x2-x1);
-            repeat;
-                id once ifnomatch->skiptruncation uvprop(k?,t1?,p?,m?)*t^x1?*tmax^x2? = uvprop(k,t1,1,m) * t^x1*tmax^x2 * theta_(x2-x1) *
-                    (1 +
-                     (-2*p.k-(p.p+mUV^2*t^2-m^2*t^2)) * t1 +
-                     (+4*p.k^2+4*p.k*(p.p+mUV^2*t^2-m^2*t^2)+(p.p+mUV^2*t^2-m^2*t^2)^2) * t1^2 +
-                     (-8*p.k^3-12*p.k^2*(p.p+mUV^2*t^2-m^2*t^2)) * t1^3 +
-                     (16*p.k^4) * t1^4 +
-                     ALARM * t^5);
-                id t^x1?*tmax^x2? = t^x1*tmax^x2 * theta_(x2-x1);
-                label skiptruncation;
-            endrepeat;
-
-            if (count(ALARM, 1));
-                Print "UV Taylor expansion depth exceeded.";
-                exit "";
-            endif;
-
-* select the right denominator structure
-            id uvprop(?a,m?) = uvprop(?a);
-            repeat id uvprop(k?,t1?,n1?)*uvprop(k?,t1?,n2?) = uvprop(k,t1,n1+n2);
-            id uvprop(k?,t1?,n1?)*t1?^n2? = uvprop(k,n1 + n2)*t1^n2;
-            id uvprop(k?,t1?ts,n?) = uvprop(k, n);
-            id uvconf2(x?) = 1/x;
-            id t?ts^n? = 0;
-            id t = 1;
-            id tmax = 1;
-
-* collect all uv propagators of the subgraph
-            Multiply replace_(vxs, vx);
-            if (count(ICT, 1) == 0);
-                id uvprop(?a) = 1;
-                id vx(?a) = 1;
-            else;
-                id 1/ICT = ICT;
-            endif;
-
-            chainin uvprop;
-            id uvprop(?a) = uvprop(?a, 1);
-            repeat id vx(?a)*uvprop(?b,x?) = uvprop(?b, x*vx(?a));
-            Multiply replace_(vx, vxs);
-            id uvprop(?a) = integrateduv(?a);
-        endargument;
-        id uvconf1(?a) = uvconf(?a);
-
-* now fill in the subgraph evaluation into the supergraph
-        repeat id subgraph(x1?,?a,n?,?b,uvconf(?c,x2?))*uvconf(n?,x3?) = subgraph(x1,?a,?b,uvconf(?c,x2*x3));
-    endrepeat;
-   
-    id uvconf(x?,x1?) = x1;
-    if (count(subgraph, 1));
-        Print "Unsubstituted UV subgraph: %t";
-        exit "Critical error";
-    endif;
-endargument;
-id uv(x?) = x;
-.sort:local-uv-treatment;
->>>>>>> b0d8cc3e
 
 * convert the polynomial to the cut momentum basis
 * store a copy for the integrand routine in cmb
@@ -756,6 +666,8 @@
         argument uvprop,1,vxs,uvtopo;
             id t = 1; * it could be that the LTD momentum also makes an appearance as an external momentum
         endargument;
+
+        id m?!{tmax,} = t*m; * rescale all masses in the numerator
 
 * Taylor expand the propagators to the right depth
 * p carries a t dependence that determines the order
