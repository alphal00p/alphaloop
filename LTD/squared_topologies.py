import os
import sys
root_path = os.path.dirname(os.path.realpath( __file__ ))
sys.path.insert(0, root_path)

from ltd_utils import TopologyGenerator
import copy
import math
from itertools import combinations_with_replacement, product
import vectors
from sympy import Matrix, diag

class SquaredTopologyGenerator:
    def __init__(self, edges, name, incoming_momentum_names, n_jets, external_momenta, final_state_particle_ids=(),
        loop_momenta_names=None, loop_momenta_signs=None, masses={}, powers=None, particle_ids={}, jet_ids=None,
        MG_numerator={}, subgraphs_info={},overall_numerator=1., numerator_structure={},
        cut_filter=set(), FORM_numerator={}, FORM_integrand={},
        vertex_weights={}, edge_weights={}, generation_options={},analytic_result=None,
        default_kinematics=None, external_data={}, color_struc = None, is_amplitude = False, additional_calls = None):

        self.name = name
        self.topo = TopologyGenerator(edges, powers=powers)
        self.topo.generate_momentum_flow(loop_momenta_names)
        self.external_momenta = external_momenta
        self.MG_numerator = MG_numerator
        self.FORM_numerator = FORM_numerator
        self.FORM_integrand = FORM_integrand

        if not additional_calls == None:
            self.FORM_integrand["call_signature"]["extra_calls"] = additional_calls
        self.subgraphs_info = subgraphs_info
        self.generation_options = generation_options

        self.default_kinematics = default_kinematics

        self.particle_ids = particle_ids
        # The edge #i of the LMB may not always carry k_i but sometimes -k_i.
        # This is supported by adjusting the cb to lmb rotation matrix to be applied
        # before calling the numerator.
        self.loop_momenta_signs = loop_momenta_signs
        # However, we no longer want to support this case and instead enforce momenta to always follow
        # the edge orientation. The numerator must therefore be modified upstream so as to satisfy this requirement.

        # relevant only for amplitudes
        self.is_amplitude = is_amplitude
        self.external_data = external_data
        self.color_struc = color_struc
        





        assert(loop_momenta_signs is None or all(lms==1 for lms in loop_momenta_signs))

        self.loop_topo = self.topo.create_loop_topology(name,
            external_momenta,
            loop_momenta_names=loop_momenta_names,
            fixed_deformation=False,
            mass_map=masses,
            numerator_tensor_coefficients=[[0., 0.]],
            shift_map=None,
            analytic_result=analytic_result
            )

        cutkosky_cuts = self.topo.find_cutkosky_cuts(n_jets, incoming_momentum_names, final_state_particle_ids, 
                                    particle_ids, PDGs_in_jet=jet_ids)
        
        self.cuts = [self.topo.bubble_cuts(c, incoming_momentum_names) for c in cutkosky_cuts]
        
        
        
        if len(cut_filter) > 0:
            self.cuts = [c for c in self.cuts if set(n['edge'] for n in c['cuts']) in cut_filter]
        
   
        self.masses = copy.deepcopy(masses)
        self.overall_numerator = overall_numerator
        self.incoming_momenta = incoming_momentum_names

        mu_uv = 2. * math.sqrt(sum(self.external_momenta[e][0] for e in self.incoming_momenta)**2 - 
                        sum(x*x for x in (sum(self.external_momenta[e][i] for e in self.incoming_momenta) for i in range(1, 4))))

        self.cut_diagrams = []

        self.process_UV_subtraction(vertex_weights, edge_weights, mu_uv, incoming_momentum_names, masses)

    def process_UV_subtraction(self, vertex_weights, edge_weights, mu_uv, incoming_momentum_names, masses):
            
        edge_map = self.topo.get_signature_map()

        diagram_set_counter = 0
        for cut_info in self.cuts:
            c = cut_info['cuts']

            # determine the signature of the cuts
            for cut_edge in c:
                cut_edge['signature'] = copy.deepcopy(edge_map[cut_edge['edge']])
                cut_edge['particle_id'] = self.particle_ids[cut_edge['edge']] if cut_edge['edge'] in self.particle_ids else 0

            cut_name = tuple(a['edge'] for a in c)

            # take the Cartesian product over the UV forest of every subgraph
            uv_diagram_sets = []
            for diag_set in cut_info['diagram_sets']:
                uv_diags = []
                for i, diag_info in enumerate(diag_set['diagram_info']):
                    diag_info['graph'].inherit_loop_momentum_basis(self.topo)

                    vw = {v: vertex_weights[v] if v in vertex_weights else 0 for e in diag_info['graph'].edge_map_lin for v in e[1:]}
                    ew = {e: edge_weights[e] if e in edge_weights else -2 for e, _, _ in diag_info['graph'].edge_map_lin}
                    # correct the edge weight of the bubble derivative
                    # the derivative wrt the numerator does not change the UV scaling
                    if diag_info['derivative'] and diag_info['derivative'][0] != diag_info['derivative'][1]:
                        ew[diag_info['derivative'][1]] -= 1
                    
                    uv_limits = diag_info['graph'].construct_uv_limits(vw, ew, 
                                UV_min_dod_to_subtract=self.generation_options.get('UV_min_dod_to_subtract',0) )
<<<<<<< HEAD
                    
=======
            
>>>>>>> 26bd3f4c
                    # give every subdiagram a globally unique id
                    for uv_limit in uv_limits:
                        for uv_lim in uv_limit['uv_subgraphs']:
                            uv_lim['graph_index'] += i * 100
                            uv_lim['subgraph_indices'] = [j + i * 100 for j in uv_lim['subgraph_indices']]

                    uv_diagram_info = [{
                        'uv_subgraphs': uv_limit['uv_subgraphs'],
                        'uv_spinney': [[list(g), dod] for g, dod in uv_limit['spinney']],
                        'uv_vertices': [x for x in uv_limit['uv_vertices']],
                        'uv_propagators': [m for g, _ in uv_limit['spinney'] for m in g],
                        'remaining_graph': uv_limit['remaining_graph'],
                        'derivative': diag_info['derivative'],
                        'bubble_momenta': diag_info['bubble_momenta'],
                        'conjugate_deformation': diag_info['conjugate_deformation']
                    } for uv_limit in uv_limits]

                    uv_diags.append(uv_diagram_info)

                uv_diag_sets = [{
                    'diagram_info': list(x),
                    'uv_spinney': list(list(d['uv_spinney']) for d in x if len(d['uv_spinney']) != 0),
                    'uv_propagators': set(m for d in x for m in d['uv_propagators'])
                    } for x in product(*uv_diags)]

                uv_diag_sets_with_integrated_ct = []

                # unpack the factorized UV subgraphs
                for uv_diag_set in uv_diag_sets:
                    unfolded_diag_info = []
                    for di in uv_diag_set['diagram_info']:
                        # only the remaining graph gets the derivative flag to prevent
                        # it being applied more than once per diagram set
                        unfolded_diag_info.append({
                            'uv_info': None,
                            'uv_vertices': di['uv_vertices'],
                            'graph': di['remaining_graph'],
                            'derivative': di['derivative'],
                            'derivative_edge': None,
                            'bubble_momenta': di['bubble_momenta'],
                            'conjugate_deformation': di['conjugate_deformation']
                        })

                        for uv_lim in di['uv_subgraphs']:
                            unfolded_diag_info.append({
                                'uv_info': uv_lim,
                                'uv_vertices': None,
                                'graph': uv_lim['graph'],
                                'derivative': None,
                                'derivative_edge': di['derivative'][1] if di['derivative'] and di['derivative'][0] != di['derivative'][1] else None,
                                'bubble_momenta': [],
                                'conjugate_deformation': di['conjugate_deformation']
                            })

                    # take the cartesian product over all local+integrated CT
                    ct_opts = [[False] if (di['uv_info'] is None or not self.generation_options.get('generate_integrated_UV_CTs',True)) else [False, True] for di in unfolded_diag_info]
                    #print(ct_opts)
                    for o in product(*ct_opts):
                        new_diag_info = []
                        for ictflag, uv_diag_info in zip(o, unfolded_diag_info):
                            integrated_diag_info = copy.deepcopy(uv_diag_info)
                            integrated_diag_info['integrated_ct'] = ictflag
                            new_diag_info.append(integrated_diag_info)

                        uv_diag_sets_with_integrated_ct.append(
                            {
                                'diagram_info': new_diag_info,
                                'uv_spinney': copy.deepcopy(uv_diag_set['uv_spinney']),
                                'uv_propagators': copy.deepcopy(uv_diag_set['uv_propagators']),
                            }
                        )

                    #uv_diag_set['diagram_info'] = unfolded_diag_info

                # add integrated counterterms to the diagram set
                #uv_diag_sets_with_integrated_ct = []
                #for uv_diag_set in uv_diag_sets:
                #    uv_diag_set['integrated_ct'] = False
                #    uv_diag_sets_with_integrated_ct.append(uv_diag_set)
                #    if self.generation_options.get('generate_integrated_UV_CTs',True):
                #        if any(di['uv_info'] is not None for di in uv_diag_set['diagram_info']):
                #            integrated_diag_set = copy.deepcopy(uv_diag_set)
                #            integrated_diag_set['integrated_ct'] = True
                #            uv_diag_sets_with_integrated_ct.append(integrated_diag_set)

                uv_diagram_sets.extend(uv_diag_sets_with_integrated_ct)

            cut_info['diagram_sets'] = uv_diagram_sets

            diagram_sets = []
            for diag_set in uv_diagram_sets:
                uv_name = ('_uv_' + # + ('integrated_' if diag_set['integrated_ct'] else '')
                    '_'.join(diag_set['uv_propagators'])) if len(diag_set['uv_propagators']) > 0 else ''
                numerator_sparse = []

                # TODO: support yaml UV numerators again
                """

                # see if this diagram set has a hardcoded numerator
                max_rank = max((len(e) for e, v in numerator_sparse), default=0)
                
                # pad the numerator with zeros
                effective_loops = self.topo.n_loops
                numerator_pows=[j for i in range(max_rank + 1) for j in combinations_with_replacement(range(4 * effective_loops), i)]
                numerator_pows_dict = {k: i for i,k in enumerate(numerator_pows)}

                numerator = [[0., 0.,] for _ in numerator_pows]

                for k, v in numerator_sparse:
                    # numerator[numerator_pows.index(k)] = list(v)
                    numerator[numerator_pows_dict[k]] = list(v)
                """

                diag_set['id'] = diagram_set_counter
                diagram_set_counter += 1

                # construct a matrix from the cut basis to the loop momentum basis
                # this is useful if the numerator is specified in the loop momentum basis
                # the matrix will be padded with the loop momentum maps
                cut_to_lmb = [ cut_edge['signature'][0] for cut_edge in c[:-1]]

                loop_topos = []
                for i, diag_info in enumerate(diag_set['diagram_info']):
                    s = diag_info['graph']
                    # create a dummy numerator for the same rank
                    #s.loop_momentum_bases() # sets the number of loops
                    #numerator_entries = 1
                    #level_size = 1
                    #for cur_rank in range(0, max_rank):
                    #    level_size = (level_size * (s.n_loops * 4 + cur_rank)) // (cur_rank + 1)
                    #    numerator_entries += level_size

                    # the shift map cannot be constructed for UV counterterms of LTD subgraphs, so we keep the
                    # original signature map
                    (loop_mom_map, shift_map) = self.topo.build_proto_topology(s, c, skip_shift=diag_info['uv_info'] is not None)
                    cut_to_lmb.extend([x[0] for x in loop_mom_map])

                    loop_topo = s.create_loop_topology(self.name + '_' + ''.join(cut_name) + uv_name + '_' + str(i),
                        # provide dummy external momenta
                        ext_mom={edge_name: vectors.LorentzVector([0, 0, 0, 0]) for (edge_name, _, _) in self.topo.edge_map_lin},
                        fixed_deformation=False,
                        mass_map=masses,
                        loop_momentum_map=loop_mom_map,
                        numerator_tensor_coefficients=[[0., 0.,]],#[[0., 0.] for _ in range(numerator_entries)],
                        shift_map=shift_map,
                        check_external_momenta_names=False,
                        analytic_result=0)
                    loop_topo.external_kinematics = []

                    # take the UV limit of the diagram, add the mass and set the parametric shift to 0
                    # collect the parametric shifts of the loop lines such that it can be used to Taylor expand
                    # the UV subgraph
                    uv_moms = [mom for mom in diag_set['uv_propagators'] if mom in set(s.edge_name_map.keys())]
                    uv_loop_lines = []
                    for ll in loop_topo.loop_lines:
                        if any(p for p in ll.propagators if p.name in uv_moms):
                            uv_loop_lines.append((ll.signature, [(p.name, p.parametric_shift) for p in ll.propagators]))
                            prop = next(p for p in ll.propagators if p.name in uv_moms)
                            prop.uv = True
                            prop.m_squared = mu_uv**2
                            prop.power = sum(pp.power for pp in ll.propagators)
                            prop.parametric_shift = [[0 for _ in c], [0 for _ in range(len(incoming_momentum_names) * 2)]]
                            ll.propagators = [prop]

                    if diag_info['integrated_ct']:
                        # replace the graphs by finite vacuum bubbles
                        # the numerator will be the integrated CT
                        lm = [s.edge_map_lin[i][0] for i in s.loop_momenta]
                        g_int = TopologyGenerator([(lm, i, i) for i, lm in enumerate(lm)],
                            powers={lm: 3 for lm in lm})
                        (loop_mom_map, shift_map) = self.topo.build_proto_topology(g_int, c, skip_shift=diag_info['uv_info'] is not None)
                        loop_topo = g_int.create_loop_topology(self.name + '_' + ''.join(cut_name) + uv_name + '_' + str(i),
                            # provide dummy external momenta
                            ext_mom={edge_name: vectors.LorentzVector([0, 0, 0, 0]) for (edge_name, _, _) in self.topo.edge_map_lin},
                            fixed_deformation=False,
                            mass_map=masses,
                            loop_momentum_map=loop_mom_map,
                            numerator_tensor_coefficients=[[0., 0.,]],#[[0., 0.] for _ in range(numerator_entries)],
                            shift_map=shift_map,
                            check_external_momenta_names=False,
                            analytic_result=0)
                        for ll in loop_topo.loop_lines:
                            ll.propagators[0].uv = True
                            ll.propagators[0].m_squared = mu_uv**2
                            ll.propagators[0].power = 3
                            ll.propagators[0].parametric_shift = [[0 for _ in c], [0 for _ in range(len(incoming_momentum_names) * 2)]]

                    loop_topo.external_kinematics = []

                    loop_topos.append(
                        {
                            'graph': loop_topo,
                            'loop_momentum_map': loop_mom_map,
                            'uv_loop_lines': uv_loop_lines,
                            'conjugate_deformation': diag_info['conjugate_deformation']
                        })

                lmb_to_cb_matrix = Matrix(cut_to_lmb)
                # The edge #i of the LMB may not always carry k_i but sometimes -k_i.
                # This is supported by adjusting the cb to lmb rotation matrix to be applied
                # before calling the numerator.
                if self.loop_momenta_signs is not None:
                    assert(len(self.loop_momenta_signs)==len(cut_to_lmb[0]))
                    assert(all(abs(s)==1 for s in self.loop_momenta_signs))
                    lmb_to_cb_matrix = lmb_to_cb_matrix*diag(*[int(s) for s in self.loop_momenta_signs])
                lmb_to_cb_matrix = lmb_to_cb_matrix**-1

                diagram_sets.append({
                    'id': diag_set['id'],
                    'uv_spinney': diag_set['uv_spinney'],
                    'numerator_structure': numerator_sparse,
                    'diagram_info': loop_topos,
                    'cb_to_lmb': [int(x) for x in lmb_to_cb_matrix]
                })

            # TODO: fuse with cut_info['diagram_sets']
            self.cut_diagrams.append(diagram_sets)

    def export(self, output_path):
        if self.is_amplitude == False:
            out_amp ={
                'default_fixed_cut_momenta': [[], []] if self.default_kinematics is None else self.default_kinematics}
        else: 
            out_amp ={}
            # we do not export the external structure. It is supposed to be set in the sg_list
            #out_amp['external_data'] = self.external_data
            out_amp['color_struc'] = self.color_struc 
            out_amp['default_fixed_cut_momenta']=[[],[]]
            
        
        out = {
            'name': self.name,
            'n_loops': self.topo.n_loops,
            'overall_numerator': self.overall_numerator,
            'n_incoming_momenta': len(self.incoming_momenta),
            'external_momenta': [self.external_momenta["q%d"%n] for n in sorted([int(qi.replace("q","")) for qi in self.external_momenta.keys()])],
            'topo': self.loop_topo.to_flat_format(),
            'topo_edges' : [ list(e)+[ (self.topo.powers[e[0]] if i not in self.topo.ext else 0), ]
                                for i, e in enumerate(self.topo.edge_map_lin) ],
            'edge_PDGs' : [[k,v] for k,v in self.particle_ids.items()],
            'edge_signatures' : self.topo.get_signature_map(),
            'MG_numerator': self.MG_numerator,
            'FORM_numerator': self.FORM_numerator,
            'FORM_integrand': self.FORM_integrand,
            # UNCOMMENT the entry below in order to output the information necessary for handling self-energies.
            #'subgraphs_info' : self.subgraphs_info,
            'loop_momentum_basis': [self.topo.edge_map_lin[e][0] for e in self.topo.loop_momenta],
            'e_cm_squared': sum(self.external_momenta[e][0] for e in self.incoming_momenta)**2 - sum(x*x for x in (sum(self.external_momenta[e][i] for e in self.incoming_momenta) for i in range(1, 4))),
            'cutkosky_cuts': [
                {
                    'cuts': [
                        {
                        'name': cut_edge['edge'],
                        'sign': cut_edge['sign'],
                        'power': cut_edge['power'],
                        'particle_id': cut_edge['particle_id'],
                        'signature': cut_edge['signature'],
                        'm_squared': self.masses[cut_edge['edge']]**2 if cut_edge['edge'] in self.masses else 0.,
                        }
                        for cut_edge in cuts['cuts']
                    ],
                    'diagram_sets': [
                        {
                            'id': diag_set['id'],
                            'uv_spinney': diag_set['uv_spinney'],
                            'diagram_info': [{
                                'graph': diag['graph'].to_flat_format(),
                                'conjugate_deformation': diag['conjugate_deformation'],
                            } for diag in diag_set['diagram_info']],
                            'numerator_tensor_coefficients_sparse': [[list(m[0]), list(m[1])] for m in diag_set['numerator_structure']],
                            'cb_to_lmb': diag_set['cb_to_lmb']
                        }
                    for diag_set in diag_sets]
                }

                for cuts, diag_sets in zip(self.cuts, self.cut_diagrams)
            ]
        }

        out.update(out_amp)
        
        try:
            import yaml
            from yaml import Loader, Dumper
        except ImportError:
            raise BaseException("Install yaml python module in order to import topologies from yaml.")

        open(output_path,'w').write(yaml.dump(out, Dumper=Dumper, default_flow_style=None))

if __name__ == "__main__":
    pdgs = {
        'd': 1,
        'u': 2,
        'c': 3,
        's': 4,
        'b': 5,
        't': 6,
        'd~': -1,
        'u~': -2,
        'c~': -3,
        's~': -4,
        'b~': -5,
        't~': -6,
        'g': 21,
        'a': 22,
        'e-': 11,
        'e+': -11,
        'H': 25,
    }

    ee_to_dd_2l_bubble = SquaredTopologyGenerator([('q1', 101, 1), ('q2', 102, 1), ('q3', 6, 103), ('q4', 6, 104), ('p1', 1, 2), ('p2', 2, 3), ('p3', 3, 4), ('p4', 4, 3),
    ('p5', 4, 5), ('p6', 5, 6), ('p7', 5, 2)],
        "ee_to_dd_2l_bubble", ['q1', 'q2'], 2, {'q1': [1., 0., 0., 1.], 'q2': [1., 0., 0., -1.], 'q3': [1., 0., 0., 1.], 'q4': [1., 0., 0., -1.]},
        loop_momenta_names=('p2', 'p3'),
        particle_ids={ 'p1': pdgs['a'], 'p2': pdgs['d'], 'p3': pdgs['d'], 'p4': pdgs['g'], 'p5': pdgs['d'], 'p6': pdgs['a'], 'p7': pdgs['d~'] },
        overall_numerator=1.0,
        #cut_filter={('p2', 'p3', 'p4', 'p7')},
        numerator_structure={('p3', 'p4', 'p7'):
            {():
            [[[0,4,4],[0.,-1.477080880741393e8]],
            [[0,5,5],[0.,-1.477080880741393e8]],
            [[0,6,6],[0.,-1.477080880741393e8]],
            [[0,7,7],[0.,-1.477080880741393e8]],
            [[0,4,4,4],[0.,-7.385404403706966e7]],
            [[0,4,5,5],[0.,-7.385404403706966e7]],
            [[0,4,6,6],[0.,-7.385404403706966e7]],
            [[0,4,7,7],[0.,+7.385404403706966e7]],
            [[1,4,5],[0.,+2.954161761482786e8]],
            [[1,4,4,5],[0.,+1.477080880741393e8]],
            [[1,5,7,7],[0.,-1.477080880741393e8]],
            [[2,4,6],[0.,+2.954161761482786e8]],
            [[2,4,4,6],[0.,+1.477080880741393e8]],
            [[2,6,7,7],[0.,-1.477080880741393e8]],
            [[3,4,7],[0.,+2.954161761482786e8]],
            [[3,4,4,7],[0.,+7.385404403706966e7]],
            [[3,5,5,7],[0.,+7.385404403706966e7]],
            [[3,6,6,7],[0.,+7.385404403706966e7]],
            [[3,7,7,7],[0.,-7.385404403706966e7]],
            [[0,0,4],[0.,+2.954161761482786e8]],
            [[0,0,4,4],[0.,+2.215621321112089e8]],
            [[0,0,5,5],[0.,+7.385404403706966e7]],
            [[0,0,6,6],[0.,+7.385404403706966e7]],
            [[0,0,7,7],[0.,-7.385404403706966e7]],
            [[0,1,4,5],[0.,-1.477080880741393e8]],
            [[0,2,4,6],[0.,-1.477080880741393e8]],
            [[0,3,4,7],[0.,-2.954161761482786e8]],
            [[1,1,4],[0.,-2.954161761482786e8]],
            [[1,1,4,4],[0.,-1.477080880741393e8]],
            [[1,1,7,7],[0.,+1.477080880741393e8]],
            [[1,3,5,7],[0.,+1.477080880741393e8]],
            [[2,2,4],[0.,-2.954161761482786e8]],
            [[2,2,4,4],[0.,-1.477080880741393e8]],
            [[2,2,7,7],[0.,+1.477080880741393e8]],
            [[2,3,6,7],[0.,+1.477080880741393e8]],
            [[3,3,4],[0.,-2.954161761482786e8]],
            [[3,3,4,4],[0.,-7.385404403706966e7]],
            [[3,3,5,5],[0.,-7.385404403706966e7]],
            [[3,3,6,6],[0.,-7.385404403706966e7]],
            [[3,3,7,7],[0.,+2.215621321112089e8]],
            [[0,0,0],[0.,-1.477080880741393e8]],
            [[0,0,0,4],[0.,-2.215621321112089e8]],
            [[0,0,3,7],[0.,+2.215621321112089e8]],
            [[0,1,1],[0.,+1.477080880741393e8]],
            [[0,1,1,4],[0.,+2.215621321112089e8]],
            [[0,2,2],[0.,+1.477080880741393e8]],
            [[0,2,2,4],[0.,+2.215621321112089e8]],
            [[0,3,3],[0.,+1.477080880741393e8]],
            [[0,3,3,4],[0.,+2.215621321112089e8]],
            [[1,1,3,7],[0.,-2.215621321112089e8]],
            [[2,2,3,7],[0.,-2.215621321112089e8]],
            [[3,3,3,7],[0.,-2.215621321112089e8]],
            [[0,0,0,0],[0.,+7.385404403706966e7]],
            [[0,0,1,1],[0.,-7.385404403706966e7]],
            [[0,0,2,2],[0.,-7.385404403706966e7]],
            [[0,0,3,3],[0.,-1.477080880741393e8]],
            [[1,1,3,3],[0.,+7.385404403706966e7]],
            [[2,2,3,3],[0.,+7.385404403706966e7]],
            [[3,3,3,3],[0.,+7.385404403706966e7]]]
            },
            ('p5','p3','p4','p7'):
            {():
            [[[4,8,8,8],[2.350847235165231e7,0.]],
            [[4,8,9,9],[2.350847235165231e7,0.]],
            [[4,8,10,10],[2.350847235165231e7,0.]],
            [[4,8,11,11],[2.350847235165231e7,0.]],
            [[5,8,8,9],[-4.701694470330462e7,0.]],
            [[6,8,8,10],[-4.701694470330462e7,0.]],
            [[7,8,8,11],[-4.701694470330462e7,0.]],
            [[4,4,8,8],[-7.052541705495694e7,0.]],
            [[4,4,9,9],[-2.350847235165231e7,0.]],
            [[4,4,10,10],[-2.350847235165231e7,0.]],
            [[4,4,11,11],[-2.350847235165231e7,0.]],
            [[4,5,8,9],[4.701694470330462e7,0.]],
            [[4,6,8,10],[4.701694470330462e7,0.]],
            [[4,7,8,11],[4.701694470330462e7,0.]],
            [[5,5,8,8],[4.701694470330462e7,0.]],
            [[6,6,8,8],[4.701694470330462e7,0.]],
            [[7,7,8,8],[4.701694470330462e7,0.]],
            [[4,4,4,8],[7.052541705495694e7,0.]],
            [[4,5,5,8],[-7.052541705495694e7,0.]],
            [[4,6,6,8],[-7.052541705495694e7,0.]],
            [[4,7,7,8],[-7.052541705495694e7,0.]],
            [[4,4,4,4],[-2.350847235165231e7,0.]],
            [[4,4,5,5],[2.350847235165231e7,0.]],
            [[4,4,6,6],[2.350847235165231e7,0.]],
            [[4,4,7,7],[2.350847235165231e7,0.]],
            [[0,4,8,8],[-2.350847235165231e7,0.]],
            [[0,4,9,9],[-2.350847235165231e7,0.]],
            [[0,4,10,10],[-2.350847235165231e7,0.]],
            [[0,4,11,11],[-2.350847235165231e7,0.]],
            [[0,4,8,8,8],[-1.175423617582616e7,0.]],
            [[0,4,8,9,9],[-1.175423617582616e7,0.]],
            [[0,4,8,10,10],[-1.175423617582616e7,0.]],
            [[0,4,8,11,11],[-1.175423617582616e7,0.]],
            [[0,5,8,9],[4.701694470330462e7,0.]],
            [[0,5,8,8,9],[2.350847235165232e7,0.]],
            [[0,6,8,10],[4.701694470330462e7,0.]],
            [[0,6,8,8,10],[2.350847235165232e7,0.]],
            [[0,7,8,11],[4.701694470330462e7,0.]],
            [[0,7,8,8,11],[2.350847235165232e7,0.]],
            [[0,4,4,8],[4.701694470330462e7,0.]],
            [[0,4,4,8,8],[3.526270852747848e7,0.]],
            [[0,4,4,9,9],[1.175423617582616e7,0.]],
            [[0,4,4,10,10],[1.175423617582616e7,0.]],
            [[0,4,4,11,11],[1.175423617582616e7,0.]],
            [[0,4,5,8,9],[-2.350847235165232e7,0.]],
            [[0,4,6,8,10],[-2.350847235165232e7,0.]],
            [[0,4,7,8,11],[-2.350847235165232e7,0.]],
            [[0,5,5,8],[-4.701694470330462e7,0.]],
            [[0,5,5,8,8],[-2.350847235165232e7,0.]],
            [[0,6,6,8],[-4.701694470330462e7,0.]],
            [[0,6,6,8,8],[-2.350847235165232e7,0.]],
            [[0,7,7,8],[-4.701694470330462e7,0.]],
            [[0,7,7,8,8],[-2.350847235165232e7,0.]],
            [[0,4,4,4],[-2.350847235165231e7,0.]],
            [[0,4,4,4,8],[-3.526270852747848e7,0.]],
            [[0,4,5,5],[2.350847235165231e7,0.]],
            [[0,4,5,5,8],[3.526270852747848e7,0.]],
            [[0,4,6,6],[2.350847235165231e7,0.]],
            [[0,4,6,6,8],[3.526270852747848e7,0.]],
            [[0,4,7,7],[2.350847235165231e7,0.]],
            [[0,4,7,7,8],[3.526270852747848e7,0.]],
            [[0,4,4,4,4],[1.175423617582616e7,0.]],
            [[0,4,4,5,5],[-1.175423617582616e7,0.]],
            [[0,4,4,6,6],[-1.175423617582616e7,0.]],
            [[0,4,4,7,7],[-1.175423617582616e7,0.]],
            [[3,4,8,8,11],[2.350847235165232e7,0.]],
            [[3,5,8,9,11],[-2.350847235165232e7,0.]],
            [[3,6,8,10,11],[-2.350847235165232e7,0.]],
            [[3,7,8,8,8],[-1.175423617582616e7,0.]],
            [[3,7,8,9,9],[1.175423617582616e7,0.]],
            [[3,7,8,10,10],[1.175423617582616e7,0.]],
            [[3,7,8,11,11],[-1.175423617582616e7,0.]],
            [[3,4,4,8,11],[-4.701694470330463e7,0.]],
            [[3,4,5,9,11],[2.350847235165232e7,0.]],
            [[3,4,6,10,11],[2.350847235165232e7,0.]],
            [[3,4,7,8,8],[1.175423617582616e7,0.]],
            [[3,4,7,9,9],[-1.175423617582616e7,0.]],
            [[3,4,7,10,10],[-1.175423617582616e7,0.]],
            [[3,4,7,11,11],[1.175423617582616e7,0.]],
            [[3,5,5,8,11],[2.350847235165232e7,0.]],
            [[3,6,6,8,11],[2.350847235165232e7,0.]],
            [[3,7,7,8,11],[2.350847235165232e7,0.]],
            [[3,4,4,4,11],[2.350847235165232e7,0.]],
            [[3,4,4,7,8],[1.175423617582616e7,0.]],
            [[3,4,5,5,11],[-2.350847235165232e7,0.]],
            [[3,4,6,6,11],[-2.350847235165232e7,0.]],
            [[3,4,7,7,11],[-2.350847235165232e7,0.]],
            [[3,5,5,7,8],[-1.175423617582616e7,0.]],
            [[3,6,6,7,8],[-1.175423617582616e7,0.]],
            [[3,7,7,7,8],[-1.175423617582616e7,0.]],
            [[3,4,4,4,7],[-1.175423617582616e7,0.]],
            [[3,4,5,5,7],[1.175423617582616e7,0.]],
            [[3,4,6,6,7],[1.175423617582616e7,0.]],
            [[3,4,7,7,7],[1.175423617582616e7,0.]],
            [[0,0,4,8,8],[1.175423617582616e7,0.]],
            [[0,0,4,9,9],[1.175423617582616e7,0.]],
            [[0,0,4,10,10],[1.175423617582616e7,0.]],
            [[0,0,4,11,11],[1.175423617582616e7,0.]],
            [[0,0,5,8,9],[-2.350847235165232e7,0.]],
            [[0,0,6,8,10],[-2.350847235165232e7,0.]],
            [[0,0,7,8,11],[-2.350847235165232e7,0.]],
            [[0,0,4,4,8],[-2.350847235165232e7,0.]],
            [[0,0,5,5,8],[2.350847235165232e7,0.]],
            [[0,0,6,6,8],[2.350847235165232e7,0.]],
            [[0,0,7,7,8],[2.350847235165232e7,0.]],
            [[0,0,4,4,4],[1.175423617582616e7,0.]],
            [[0,0,4,5,5],[-1.175423617582616e7,0.]],
            [[0,0,4,6,6],[-1.175423617582616e7,0.]],
            [[0,0,4,7,7],[-1.175423617582616e7,0.]],
            [[0,3,4,8,11],[-2.350847235165232e7,0.]],
            [[0,3,5,9,11],[2.350847235165232e7,0.]],
            [[0,3,6,10,11],[2.350847235165232e7,0.]],
            [[0,3,7,8,8],[1.175423617582616e7,0.]],
            [[0,3,7,9,9],[-1.175423617582616e7,0.]],
            [[0,3,7,10,10],[-1.175423617582616e7,0.]],
            [[0,3,7,11,11],[1.175423617582616e7,0.]],
            [[0,3,4,4,11],[2.350847235165232e7,0.]],
            [[0,3,5,5,11],[-2.350847235165232e7,0.]],
            [[0,3,6,6,11],[-2.350847235165232e7,0.]],
            [[0,3,7,7,11],[-2.350847235165232e7,0.]],
            [[0,3,4,4,7],[-1.175423617582616e7,0.]],
            [[0,3,5,5,7],[1.175423617582616e7,0.]],
            [[0,3,6,6,7],[1.175423617582616e7,0.]],
            [[0,3,7,7,7],[1.175423617582616e7,0.]]],
            # the UV approximation cannot be generated automatically
            #('p3',):
            #[[[0],[0.,-7.562654109395933e10]],
            #[[0,4,4],[0.,2.363329409186229e9]],
            #[[3,4,4,7],[0.,-1.181664704593115e9]],
            #[[0,0],[0.,3.781327054697966e10]],
            #[[0,0,4,4],[0.,-1.181664704593115e9]],
            #[[3,3],[0.,-3.781327054697966e10]],
            #[[3,3,4,4],[0.,1.181664704593115e9]]]
            },
            ('p2','p3','p4','p7'):
            {():
            [[[4,8,8,8],[-2.350847235165231e7,0.]],
            [[4,8,9,9],[-2.350847235165231e7,0.]],
            [[4,8,10,10],[-2.350847235165231e7,0.]],
            [[4,8,11,11],[-2.350847235165231e7,0.]],
            [[5,8,8,9],[4.701694470330462e7,0.]],
            [[6,8,8,10],[4.701694470330462e7,0.]],
            [[7,8,8,11],[4.701694470330462e7,0.]],
            [[4,4,8,8],[7.052541705495694e7,0.]],
            [[4,4,9,9],[2.350847235165231e7,0.]],
            [[4,4,10,10],[2.350847235165231e7,0.]],
            [[4,4,11,11],[2.350847235165231e7,0.]],
            [[4,5,8,9],[-4.701694470330462e7,0.]],
            [[4,6,8,10],[-4.701694470330462e7,0.]],
            [[4,7,8,11],[-4.701694470330462e7,0.]],
            [[5,5,8,8],[-4.701694470330462e7,0.]],
            [[6,6,8,8],[-4.701694470330462e7,0.]],
            [[7,7,8,8],[-4.701694470330462e7,0.]],
            [[4,4,4,8],[-7.052541705495694e7,0.]],
            [[4,5,5,8],[7.052541705495694e7,0.]],
            [[4,6,6,8],[7.052541705495694e7,0.]],
            [[4,7,7,8],[7.052541705495694e7,0.]],
            [[4,4,4,4],[2.350847235165231e7,0.]],
            [[4,4,5,5],[-2.350847235165231e7,0.]],
            [[4,4,6,6],[-2.350847235165231e7,0.]],
            [[4,4,7,7],[-2.350847235165231e7,0.]],
            [[0,4,8,8],[2.350847235165231e7,0.]],
            [[0,4,9,9],[2.350847235165231e7,0.]],
            [[0,4,10,10],[2.350847235165231e7,0.]],
            [[0,4,11,11],[2.350847235165231e7,0.]],
            [[0,4,8,8,8],[1.175423617582616e7,0.]],
            [[0,4,8,9,9],[1.175423617582616e7,0.]],
            [[0,4,8,10,10],[1.175423617582616e7,0.]],
            [[0,4,8,11,11],[1.175423617582616e7,0.]],
            [[0,5,8,9],[-4.701694470330462e7,0.]],
            [[0,5,8,8,9],[-2.350847235165232e7,0.]],
            [[0,6,8,10],[-4.701694470330462e7,0.]],
            [[0,6,8,8,10],[-2.350847235165232e7,0.]],
            [[0,7,8,11],[-4.701694470330462e7,0.]],
            [[0,7,8,8,11],[-2.350847235165232e7,0.]],
            [[0,4,4,8],[-4.701694470330462e7,0.]],
            [[0,4,4,8,8],[-3.526270852747848e7,0.]],
            [[0,4,4,9,9],[-1.175423617582616e7,0.]],
            [[0,4,4,10,10],[-1.175423617582616e7,0.]],
            [[0,4,4,11,11],[-1.175423617582616e7,0.]],
            [[0,4,5,8,9],[2.350847235165232e7,0.]],
            [[0,4,6,8,10],[2.350847235165232e7,0.]],
            [[0,4,7,8,11],[2.350847235165232e7,0.]],
            [[0,5,5,8],[4.701694470330462e7,0.]],
            [[0,5,5,8,8],[2.350847235165232e7,0.]],
            [[0,6,6,8],[4.701694470330462e7,0.]],
            [[0,6,6,8,8],[2.350847235165232e7,0.]],
            [[0,7,7,8],[4.701694470330462e7,0.]],
            [[0,7,7,8,8],[2.350847235165232e7,0.]],
            [[0,4,4,4],[2.350847235165231e7,0.]],
            [[0,4,4,4,8],[3.526270852747848e7,0.]],
            [[0,4,5,5],[-2.350847235165231e7,0.]],
            [[0,4,5,5,8],[-3.526270852747848e7,0.]],
            [[0,4,6,6],[-2.350847235165231e7,0.]],
            [[0,4,6,6,8],[-3.526270852747848e7,0.]],
            [[0,4,7,7],[-2.350847235165231e7,0.]],
            [[0,4,7,7,8],[-3.526270852747848e7,0.]],
            [[0,4,4,4,4],[-1.175423617582616e7,0.]],
            [[0,4,4,5,5],[1.175423617582616e7,0.]],
            [[0,4,4,6,6],[1.175423617582616e7,0.]],
            [[0,4,4,7,7],[1.175423617582616e7,0.]],
            [[3,4,8,8,11],[-2.350847235165232e7,0.]],
            [[3,5,8,9,11],[2.350847235165232e7,0.]],
            [[3,6,8,10,11],[2.350847235165232e7,0.]],
            [[3,7,8,8,8],[1.175423617582616e7,0.]],
            [[3,7,8,9,9],[-1.175423617582616e7,0.]],
            [[3,7,8,10,10],[-1.175423617582616e7,0.]],
            [[3,7,8,11,11],[1.175423617582616e7,0.]],
            [[3,4,4,8,11],[4.701694470330463e7,0.]],
            [[3,4,5,9,11],[-2.350847235165232e7,0.]],
            [[3,4,6,10,11],[-2.350847235165232e7,0.]],
            [[3,4,7,8,8],[-1.175423617582616e7,0.]],
            [[3,4,7,9,9],[1.175423617582616e7,0.]],
            [[3,4,7,10,10],[1.175423617582616e7,0.]],
            [[3,4,7,11,11],[-1.175423617582616e7,0.]],
            [[3,5,5,8,11],[-2.350847235165232e7,0.]],
            [[3,6,6,8,11],[-2.350847235165232e7,0.]],
            [[3,7,7,8,11],[-2.350847235165232e7,0.]],
            [[3,4,4,4,11],[-2.350847235165232e7,0.]],
            [[3,4,4,7,8],[-1.175423617582616e7,0.]],
            [[3,4,5,5,11],[2.350847235165232e7,0.]],
            [[3,4,6,6,11],[2.350847235165232e7,0.]],
            [[3,4,7,7,11],[2.350847235165232e7,0.]],
            [[3,5,5,7,8],[1.175423617582616e7,0.]],
            [[3,6,6,7,8],[1.175423617582616e7,0.]],
            [[3,7,7,7,8],[1.175423617582616e7,0.]],
            [[3,4,4,4,7],[1.175423617582616e7,0.]],
            [[3,4,5,5,7],[-1.175423617582616e7,0.]],
            [[3,4,6,6,7],[-1.175423617582616e7,0.]],
            [[3,4,7,7,7],[-1.175423617582616e7,0.]],
            [[0,0,4,8,8],[-1.175423617582616e7,0.]],
            [[0,0,4,9,9],[-1.175423617582616e7,0.]],
            [[0,0,4,10,10],[-1.175423617582616e7,0.]],
            [[0,0,4,11,11],[-1.175423617582616e7,0.]],
            [[0,0,5,8,9],[2.350847235165232e7,0.]],
            [[0,0,6,8,10],[2.350847235165232e7,0.]],
            [[0,0,7,8,11],[2.350847235165232e7,0.]],
            [[0,0,4,4,8],[2.350847235165232e7,0.]],
            [[0,0,5,5,8],[-2.350847235165232e7,0.]],
            [[0,0,6,6,8],[-2.350847235165232e7,0.]],
            [[0,0,7,7,8],[-2.350847235165232e7,0.]],
            [[0,0,4,4,4],[-1.175423617582616e7,0.]],
            [[0,0,4,5,5],[1.175423617582616e7,0.]],
            [[0,0,4,6,6],[1.175423617582616e7,0.]],
            [[0,0,4,7,7],[1.175423617582616e7,0.]],
            [[0,3,4,8,11],[2.350847235165232e7,0.]],
            [[0,3,5,9,11],[-2.350847235165232e7,0.]],
            [[0,3,6,10,11],[-2.350847235165232e7,0.]],
            [[0,3,7,8,8],[-1.175423617582616e7,0.]],
            [[0,3,7,9,9],[1.175423617582616e7,0.]],
            [[0,3,7,10,10],[1.175423617582616e7,0.]],
            [[0,3,7,11,11],[-1.175423617582616e7,0.]],
            [[0,3,4,4,11],[-2.350847235165232e7,0.]],
            [[0,3,5,5,11],[2.350847235165232e7,0.]],
            [[0,3,6,6,11],[2.350847235165232e7,0.]],
            [[0,3,7,7,11],[2.350847235165232e7,0.]],
            [[0,3,4,4,7],[1.175423617582616e7,0.]],
            [[0,3,5,5,7],[-1.175423617582616e7,0.]],
            [[0,3,6,6,7],[-1.175423617582616e7,0.]],
            [[0,3,7,7,7],[-1.175423617582616e7,0.]]]
        }
        })
    ee_to_dd_2l_bubble.export('ee_to_dd_2l_bubble.yaml')

    #ee_to_dd_3l_nested = SquaredTopologyGenerator([('q1', 101, 1), ('q2', 102, 1), ('q3', 8, 103), ('q4', 8, 104), ('p1', 1, 2), ('p2', 2, 3), ('p3', 3, 4), ('p4', 4, 5),
    #('p5', 5, 6), ('p6', 6, 3), ('p7', 6, 7), ('p8', 7, 8), ('p9', 7, 2), ('p10', 5, 4)],
    #    "ee_to_dd_3l_bubble", ['q1', 'q2'], 2, {'q1': [1., 0., 0., 1.], 'q2': [1., 0., 0., -1.], 'q3': [1., 0., 0., 1.], 'q4': [1., 0., 0., -1.]},
    #    loop_momenta_names=('p2', 'p3', 'p4'),
    #    particle_ids={'p%s' % i: i for i in range(11)},
    #    overall_numerator=1.0)
    #ee_to_dd_3l_nested.export('ee_to_dd_3l_nested.yaml')

    #ee_to_dd_3l_two_bubble_one_line = SquaredTopologyGenerator([('q1', 101, 1), ('q2', 102, 1), ('q3', 8, 103), ('q4', 8, 104), ('p1', 1, 2), ('p2', 2, 3), ('p3', 3, 4), ('p4', 4, 3),
    #('p5', 4, 5), ('p6', 5, 6), ('p7', 6, 5), ('p8', 6, 7), ('p9', 7, 8), ('p10', 7, 2)],
    #    "ee_to_dd_3l_bubble", ['q1', 'q2'], 2, {'q1': [1., 0., 0., 1.], 'q2': [1., 0., 0., -1.], 'q3': [1., 0., 0., 1.], 'q4': [1., 0., 0., -1.]},
    #    loop_momenta_names=('p2', 'p3', 'p6'),
    #    particle_ids={'p%s' % i: i for i in range(11)},
    #    overall_numerator=1.0)

    # Construct a cross section
    # result is -2 Zeta[3] 3 Pi/(16 Pi^2)^3 = -5.75396*10^-6
    mercedes = SquaredTopologyGenerator([('q1', 0, 1), ('p1', 1, 2), ('p2', 2, 3), ('p3', 3, 6),
                                        ('p4', 6, 5), ('p5', 5, 1), ('p6', 2, 4), ('p7', 3, 4), ('p8', 4, 5), ('q2', 6, 7)], "M", ['q1'], 2,
                                        {'q1': [1., 0., 0., 0.], 'q2': [1., 0., 0., 0.]},
                                        loop_momenta_names=('p1', 'p2', 'p3'))
    mercedes.export('mercedes_squared.yaml')

    # result is -5 Zeta[5] 4 Pi/(16 Pi^2)^4 = -1.04773*10^-7
    doublemercedes = SquaredTopologyGenerator([('q1', 0, 1), ('p1', 1, 2), ('p2', 2, 7), ('p3', 7, 3), ('p4', 3, 6),
                                        ('p5', 6, 5), ('p6', 5, 1), ('p7', 2, 4), ('p8', 3, 4), ('p9', 4, 5), ('p10', 7, 4), ('q2', 6, 8)], "DM", ['q1'], 2,
                                        {'q1': [1., 0., 0., 0.], 'q2': [1., 0., 0., 0.]},
                                        loop_momenta_names=('p1', 'p2', 'p3', 'p4'))
    doublemercedes.export('doublemercedes_squared.yaml')

    bubble = SquaredTopologyGenerator([('q1', 0, 1), ('p1', 1, 2), ('p2', 1, 2), ('q2', 2, 3)], "B", ['q1'], 0,
    {'q1': [2., 0., 0., 0.], 'q2': [2., 0., 0., 0.]},
    masses={'p1': 0.24, 'p2': 0.24})
    bubble.export('bubble_squared.yaml')

    gamma_to_dd_1l = SquaredTopologyGenerator([('q1', 0, 1), ('p1', 1, 2), ('p2', 1, 2), ('q2', 2, 3)], "gamma_to_dd_1l", ['q1'], 0,
        {'q1': [2., 0., 0., 0.], 'q2': [2., 0., 0., 0.]},
        particle_ids={ 'p1': pdgs['d'], 'p2': pdgs['d~'] },
        overall_numerator=0.25,
        numerator_structure={('p1', 'p2'):
            { ():
                [[[0], (-1.49418e8, 0.)],
                [[0, 0], (7.47091e7, 0.)],
                [[3, 3], (-7.47091e7, 0.)]]
            }
        }
        )
    gamma_to_dd_1l.export('gamma_to_dd_1l.yaml')

    ee_to_dd_1l = SquaredTopologyGenerator([('q1', 101, 1), ('q2', 102, 1), ('q3', 4, 103), ('q4', 4, 104), ('p1', 1, 2), ('p2', 2, 3), ('p3', 2, 3), ('p4', 3, 4)], 
        "ee_to_dd_1l", ['q1', 'q2'], 2, {'q1': [1., 0., 0., 1.], 'q2': [1., 0., 0., -1.], 'q3': [1., 0., 0., 1.], 'q4': [1., 0., 0., -1.]},
        particle_ids={ 'p1': pdgs['a'], 'p2': pdgs['d'], 'p3': pdgs['d~'], 'p4': pdgs['a'] },
        overall_numerator=0.25,
        numerator_structure={('p2', 'p3'):
            { ():
                [[[0], (-1.49418e8, 0.)],
                [[0, 0], (7.47091e7, 0.)],
                [[3, 3], (-7.47091e7, 0.)]]
            }
        }
        )
    ee_to_dd_1l.export('ee_to_dd_1l.yaml')

    ee_to_dd_2l_doubletriangle = SquaredTopologyGenerator([('q1', 101, 1), ('q2', 102, 1), ('q3', 6, 103), ('q4', 6, 104), ('p1', 1, 2), ('p2', 2, 3), ('p3', 3, 5), ('p4', 5, 6),
    ('p5',5, 4), ('p6', 4, 2), ('p7', 4, 3)],
        "ee_to_dd_2l_doubletriangle", ['q1', 'q2'], 2, {'q1': [1., 0., 0., 1.], 'q2': [1., 0., 0., -1.], 'q3': [1., 0., 0., 1.], 'q4': [1., 0., 0., -1.]},
        loop_momenta_names=('p2', 'p3'),
        particle_ids={ 'p1': pdgs['a'], 'p2': pdgs['d'], 'p3': pdgs['d'], 'p4': pdgs['a'], 'p5': pdgs['d~'], 'p6': pdgs['d~'], 'p7': pdgs['g'] },
        overall_numerator=1.0,
#        cut_filter={('p3', 'p5')},
        numerator_structure={('p2', 'p5', 'p7'):
            { (): # uv structure
            [[[0,4],[0.,+2.954161761482786e8]],
            [[0,4,4],[0.,+1.477080880741393e8]],
            [[0,7,7],[0.,-1.477080880741393e8]],
            [[1,5],[0.,-2.954161761482786e8]],
            [[1,4,5],[0.,-1.477080880741393e8]],
            [[2,6],[0.,-2.954161761482786e8]],
            [[2,4,6],[0.,-1.477080880741393e8]],
            [[3,7],[0.,-2.954161761482786e8]],
            [[0,0,4],[0.,-1.477080880741393e8]],
            [[0,0,4,4],[0.,-7.385404403706966e7]],
            [[0,0,5,5],[0.,+7.385404403706966e7]],
            [[0,0,6,6],[0.,+7.385404403706966e7]],
            [[0,0,7,7],[0.,+7.385404403706966e7]],
            [[0,1,5],[0.,+1.477080880741393e8]],
            [[0,1,4,5],[0.,+1.477080880741393e8]],
            [[0,2,6],[0.,+1.477080880741393e8]],
            [[0,2,4,6],[0.,+1.477080880741393e8]],
            [[1,1,5,5],[0.,-1.477080880741393e8]],
            [[1,2,5,6],[0.,-2.954161761482786e8]],
            [[1,3,5,7],[0.,-1.477080880741393e8]],
            [[2,2,6,6],[0.,-1.477080880741393e8]],
            [[2,3,6,7],[0.,-1.477080880741393e8]],
            [[3,3,4],[0.,+1.477080880741393e8]],
            [[3,3,4,4],[0.,+7.385404403706966e7]],
            [[3,3,5,5],[0.,-7.385404403706966e7]],
            [[3,3,6,6],[0.,-7.385404403706966e7]],
            [[3,3,7,7],[0.,-7.385404403706966e7]]]
            },
            ('p3', 'p6', 'p7'):
            { (): # uv structure
            [[[0,4],[0.,+2.954161761482786e8]],
            [[0,4,4],[0.,+1.477080880741393e8]],
            [[0,7,7],[0.,-1.477080880741393e8]],
            [[1,5],[0.,-2.954161761482786e8]],
            [[1,4,5],[0.,-1.477080880741393e8]],
            [[2,6],[0.,-2.954161761482786e8]],
            [[2,4,6],[0.,-1.477080880741393e8]],
            [[3,7],[0.,-2.954161761482786e8]],
            [[0,0,4],[0.,-1.477080880741393e8]],
            [[0,0,4,4],[0.,-7.385404403706966e7]],
            [[0,0,5,5],[0.,+7.385404403706966e7]],
            [[0,0,6,6],[0.,+7.385404403706966e7]],
            [[0,0,7,7],[0.,+7.385404403706966e7]],
            [[0,1,5],[0.,+1.477080880741393e8]],
            [[0,1,4,5],[0.,+1.477080880741393e8]],
            [[0,2,6],[0.,+1.477080880741393e8]],
            [[0,2,4,6],[0.,+1.477080880741393e8]],
            [[1,1,5,5],[0.,-1.477080880741393e8]],
            [[1,2,5,6],[0.,-2.954161761482786e8]],
            [[1,3,5,7],[0.,-1.477080880741393e8]],
            [[2,2,6,6],[0.,-1.477080880741393e8]],
            [[2,3,6,7],[0.,-1.477080880741393e8]],
            [[3,3,4],[0.,+1.477080880741393e8]],
            [[3,3,4,4],[0.,+7.385404403706966e7]],
            [[3,3,5,5],[0.,-7.385404403706966e7]],
            [[3,3,6,6],[0.,-7.385404403706966e7]],
            [[3,3,7,7],[0.,-7.385404403706966e7]]]
            },
            ('p2', 'p6'):
            {():
            [[[0,4],[0.,-2.954161761482786e8]],
            [[0,4,4],[0.,+1.477080880741393e8]],
            [[0,7,7],[0.,-1.477080880741393e8]],
            [[1,4,5],[0.,-1.477080880741393e8]],
            [[2,4,6],[0.,-1.477080880741393e8]],
            [[3,7],[0.,-2.954161761482786e8]],
            [[0,0,4],[0.,+1.477080880741393e8]],
            [[0,0,4,4],[0.,-7.385404403706966e7]],
            [[0,0,5,5],[0.,+7.385404403706966e7]],
            [[0,0,6,6],[0.,+7.385404403706966e7]],
            [[0,0,7,7],[0.,+7.385404403706966e7]],
            [[0,1,5],[0.,-1.477080880741393e8]],
            [[0,1,4,5],[0.,+1.477080880741393e8]],
            [[0,2,6],[0.,-1.477080880741393e8]],
            [[0,2,4,6],[0.,+1.477080880741393e8]],
            [[1,1,5,5],[0.,-1.477080880741393e8]],
            [[1,2,5,6],[0.,-2.954161761482786e8]],
            [[1,3,5,7],[0.,-1.477080880741393e8]],
            [[2,2,6,6],[0.,-1.477080880741393e8]],
            [[2,3,6,7],[0.,-1.477080880741393e8]],
            [[3,3,4],[0.,-1.477080880741393e8]],
            [[3,3,4,4],[0.,+7.385404403706966e7]],
            [[3,3,5,5],[0.,-7.385404403706966e7]],
            [[3,3,6,6],[0.,-7.385404403706966e7]],
            [[3,3,7,7],[0.,-7.385404403706966e7]]],
            ('p3',):
            [[[0],[0.,+4.726658818372458e9]],
            [[0,4,4],[0.,-1.477080880741393e8]],
            [[0,7,7],[0.,+1.477080880741393e8]],
            [[1,4,5],[0.,+1.477080880741393e8]],
            [[2,4,6],[0.,+1.477080880741393e8]],
            [[0,0],[0.,-2.363329409186229e9]],
            [[0,0,4,4],[0.,+7.385404403706966e7]],
            [[0,0,5,5],[0.,-7.385404403706966e7]],
            [[0,0,6,6],[0.,-7.385404403706966e7]],
            [[0,0,7,7],[0.,-7.385404403706966e7]],
            [[0,1,4,5],[0.,-1.477080880741393e8]],
            [[0,2,4,6],[0.,-1.477080880741393e8]],
            [[1,1,5,5],[0.,+1.477080880741393e8]],
            [[1,2,5,6],[0.,+2.954161761482786e8]],
            [[1,3,5,7],[0.,+1.477080880741393e8]],
            [[2,2,6,6],[0.,+1.477080880741393e8]],
            [[2,3,6,7],[0.,+1.477080880741393e8]],
            [[3,3],[0.,+2.363329409186229e9]],
            [[3,3,4,4],[0.,-7.385404403706966e7]],
            [[3,3,5,5],[0.,+7.385404403706966e7]],
            [[3,3,6,6],[0.,+7.385404403706966e7]],
            [[3,3,7,7],[0.,+7.385404403706966e7]]]
            },
            ('p3', 'p5'):
            {():
                [[[0,4],[0.,-2.954161761482786e8]],
                [[0,4,4],[0.,+1.477080880741393e8]],
                [[0,7,7],[0.,-1.477080880741393e8]],
                [[1,4,5],[0.,-1.477080880741393e8]],
                [[2,4,6],[0.,-1.477080880741393e8]],
                [[3,7],[0.,-2.954161761482786e8]],
                [[0,0,4],[0.,+1.477080880741393e8]],
                [[0,0,4,4],[0.,-7.385404403706966e7]],
                [[0,0,5,5],[0.,+7.385404403706966e7]],
                [[0,0,6,6],[0.,+7.385404403706966e7]],
                [[0,0,7,7],[0.,+7.385404403706966e7]],
                [[0,1,5],[0.,-1.477080880741393e8]],
                [[0,1,4,5],[0.,+1.477080880741393e8]],
                [[0,2,6],[0.,-1.477080880741393e8]],
                [[0,2,4,6],[0.,+1.477080880741393e8]],
                [[1,1,5,5],[0.,-1.477080880741393e8]],
                [[1,2,5,6],[0.,-2.954161761482786e8]],
                [[1,3,5,7],[0.,-1.477080880741393e8]],
                [[2,2,6,6],[0.,-1.477080880741393e8]],
                [[2,3,6,7],[0.,-1.477080880741393e8]],
                [[3,3,4],[0.,-1.477080880741393e8]],
                [[3,3,4,4],[0.,+7.385404403706966e7]],
                [[3,3,5,5],[0.,-7.385404403706966e7]],
                [[3,3,6,6],[0.,-7.385404403706966e7]],
                [[3,3,7,7],[0.,-7.385404403706966e7]]],
            ('p2',):
                [[[0],[0.,4.726658818372458e9]],
                [[0,4,4],[0.,-1.477080880741393e8]],
                [[0,7,7],[0.,1.477080880741393e8]],
                [[1,4,5],[0.,1.477080880741393e8]],
                [[2,4,6],[0.,1.477080880741393e8]],
                [[0,0],[0.,-2.363329409186229e9]],
                [[0,0,4,4],[0.,7.385404403706966e7]],
                [[0,0,5,5],[0.,-7.385404403706966e7]],
                [[0,0,6,6],[0.,-7.385404403706966e7]],
                [[0,0,7,7],[0.,-7.385404403706966e7]],
                [[0,1,4,5],[0.,-1.477080880741393e8]],
                [[0,2,4,6],[0.,-1.477080880741393e8]],
                [[1,1,5,5],[0.,1.477080880741393e8]],
                [[1,2,5,6],[0.,2.954161761482786e8]],
                [[1,3,5,7],[0.,1.477080880741393e8]],
                [[2,2,6,6],[0.,1.477080880741393e8]],
                [[2,3,6,7],[0.,1.477080880741393e8]],
                [[3,3],[0.,2.363329409186229e9]],
                [[3,3,4,4],[0.,-7.385404403706966e7]],
                [[3,3,5,5],[0.,7.385404403706966e7]],
                [[3,3,6,6],[0.,7.385404403706966e7]],
                [[3,3,7,7],[0.,7.385404403706966e7]]]
            },
            }
        )
    ee_to_dd_2l_doubletriangle.export('ee_to_dd_2l_doubletriangle.yaml')

    t1 = SquaredTopologyGenerator([('q1', 0, 1), ('p1', 1, 2), ('p2', 2, 3), ('p3', 4, 3), ('p4', 4, 1), ('p5', 2, 4), ('q2', 3, 5)], "T", ['q1'], 2,
        {'q1': [1., 0., 0., 0.], 'q2': [1., 0., 0., 0.]}
        #masses={'p1': 0.1, 'p2': 0.1, 'p3': 0.1, 'p4': 0.1,})
        )
    t1.export('t1_squared.yaml')

    bu = SquaredTopologyGenerator([('q1', 0, 1), ('p1', 1, 2), ('p2', 3, 2), ('p3', 4, 3),
                                        ('p4', 4, 1), ('p5', 2, 5), ('p6', 5, 4), ('p7', 3, 5), ('q2', 3, 6)], "BU", ['q1'], 2,
                                        {'q1': [1., 0., 0., 0.], 'q2': [1., 0., 0., 0.]},
                                        loop_momenta_names=('p2', 'p4', 'p7'),
                                        particle_ids={'p%s' % i: i for i in range(9)})
    bu.export('bu_squared.yaml')
    
    insertion = SquaredTopologyGenerator([('q1', 0, 1), ('p1', 1, 2), ('p2', 2, 3), ('p3', 2, 3), ('p4', 3, 4), ('p5', 1, 4), ('q2', 4, 5)], "I", ['q1'], 3,
        {'q1': [1., 0., 0., 0.], 'q2': [1., 0., 0., 0.]},
        masses={'p1': 100, 'p2':100, 'p3': 100, 'p4': 100, 'p5': 100})#, loop_momenta_names=('p4', 'p3'), powers={'p3': 2})
    insertion.export('insertion_squared.yaml')

    # NOTE: for 2 -> N, the first two entries need to be the two incoming momenta
    # the outgoing momenta will be set to the input momenta in the same order, i.e., q3=q1, q4=q2.
    tth = SquaredTopologyGenerator([('q1', 0, 1), ('q2', 6, 7), ('q3', 4, 5), ('q4', 10, 11), ('p1', 1, 2), ('p2', 2, 3), ('p3', 3, 4), ('p4', 4, 10),
        ('p5', 10, 9), ('p6', 9, 8), ('p7', 8, 7), ('p8', 1, 7), ('p9', 2, 8), ('p10', 3, 9), ], "TTH", ['q1', 'q2'], 0,
        {'q1': [1., 0., 0., 1.], 'q2': [1., 0., 0., -1.], 'q3': [1., 0., 0., 1.], 'q4': [1., 0., 0., -1.]},
        final_state_particle_ids=(pdgs['t'], pdgs['t~'], pdgs['H']), particle_ids={'p1': pdgs['t'], 'p2': pdgs['t'], 'p3': pdgs['t'], 'p4': pdgs['t~'], 'p5': pdgs['t~'], 'p6': pdgs['t~'], 'p7': pdgs['t~'],
            'p8': pdgs['t'], 'p9': pdgs['g'], 'p10': pdgs['H']})
    tth.export('tth_squared.yaml')

    two_to_two = SquaredTopologyGenerator([('q1', 0, 1), ('q2', 7, 5), ('q3', 2, 8), ('q4', 4, 9), ('p1', 1, 2), ('p2', 2, 3), ('p3', 3, 4), ('p4', 4, 5),
        ('p5', 5, 6), ('p6', 6, 1), ('p7', 6, 3), ], "two_to_two", ['q1', 'q2'], 3,
        {'q1': [1., 0., 0., 1.], 'q2': [1., 0., 0., -1.], 'q3': [1., 0., 0., 1.], 'q4': [1., 0., 0., -1.]},
        masses={'p1': 100, 'p2':100, 'p3': 100, 'p4': 100, 'p5': 100, 'p6': 100, 'p7': 100}, loop_momenta_names=('p1', 'p7'),)
    two_to_two.export('two_to_two_squared.yaml')

    twoI_twoF = SquaredTopologyGenerator([('q1', 101, 1), ('q2', 102, 2), ('q3', 4, 104), ('q4', 3, 103), ('p1', 1, 2), ('p2', 2, 3), ('p3', 3, 4), ('p4', 4, 1),], "twoI_twoF", ['q1', 'q2'], 2,
        {'q1': [1., 0., 0., 1.], 'q2': [1., 0., 0., -1.], 'q3': [1., 0., 0., 1.], 'q4': [1., 0., 0., -1.]},
        masses={'p1': 0., 'p2': 1., 'p3': 0., 'p4': 1.}, loop_momenta_names=('p1',))
    twoI_twoF.export('twoI_twoF_squared.yaml')

    two_to_three = SquaredTopologyGenerator([('q1', 101, 1), ('q2', 102, 2), ('q3', 6, 103), ('q4', 5, 104), ('p1', 2, 3), ('p2', 3, 4),
        ('p3', 3, 4), ('p4', 4, 5), ('p5', 5, 6), ('p6', 6, 1), ('p7', 1, 2)], "two_to_three", ['q1', 'q2'], 3,
        {'q1': [1., 0., 0., 1.], 'q2': [1., 0., 0., -1.], 'q3': [1., 0., 0., 1.], 'q4': [1., 0., 0., -1.]},
        masses={'p1': 1.0, 'p2': 1.0, 'p3': 1.0, 'p4': 1.0, 'p6': 1.0})
    two_to_three.export('two_to_three_squared.yaml')<|MERGE_RESOLUTION|>--- conflicted
+++ resolved
@@ -116,11 +116,7 @@
                     
                     uv_limits = diag_info['graph'].construct_uv_limits(vw, ew, 
                                 UV_min_dod_to_subtract=self.generation_options.get('UV_min_dod_to_subtract',0) )
-<<<<<<< HEAD
-                    
-=======
             
->>>>>>> 26bd3f4c
                     # give every subdiagram a globally unique id
                     for uv_limit in uv_limits:
                         for uv_lim in uv_limit['uv_subgraphs']:
